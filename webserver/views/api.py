--- conflicted
+++ resolved
@@ -90,21 +90,19 @@
 
 @api_bp.route("/1/user/<user_id>/listens")
 def get_listens(user_id):
-<<<<<<< HEAD
     """
     Get listens for user ``user_id``. The format for the JSON returned is defined in our :ref:`json-doc`.
 
     If none of the optional arguments are given, this endpoint will return the :data:`~webserver.views.api.DEFAULT_ITEMS_PER_GET` most recent listens.
     The optional ``max_ts`` and ``min_ts`` UNIX epoch timestamps control at which point in time to start returning listens. You may specify max_ts or 
-    min_ts, but not both in one call.
-
-    :param max_ts: If you specify a ``max_ts timestamp``, listens with listened_at less than (but not including) this value will be returned in descending order.
-    :param min_ts: If you specify a ``min_ts timestamp``, listens with listened_at greter than (but not including) this value will be returned in ascending order.
+    min_ts, but not both in one call. Listens are always returned in descending order.
+
+    :param max_ts: If you specify a ``max_ts timestamp``, listens with listened_at less than (but not including) this value will be returned.
+    :param min_ts: If you specify a ``min_ts timestamp``, listens with listened_at greter than (but not including) this value will be returned.
     :param limit: Optional, number of listens to return. Default: :data:`~webserver.views.api.DEFAULT_ITEMS_PER_GET` . Max: :data:`~webserver.views.api.MAX_ITEMS_PER_GET`
     :statuscode 200: Yay, you have data!
     :resheader Content-Type: *application/json*
     """
-=======
 
     max_ts = _parse_int_arg("max_ts")
     min_ts = _parse_int_arg("min_ts")
@@ -112,7 +110,6 @@
     if max_ts and min_ts:
         _log_and_raise_400("You may only specify max_ts or min_ts, not both.")
 
->>>>>>> 0289f510
     cassandra = webserver.create_cassandra()
     listens = cassandra.fetch_listens(
         user_id,
