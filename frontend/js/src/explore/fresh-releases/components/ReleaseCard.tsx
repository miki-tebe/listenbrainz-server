import * as React from "react";
import { LazyLoadImage } from "react-lazy-load-image-component";
import { faPlay, faHourglass } from "@fortawesome/free-solid-svg-icons";
import { FontAwesomeIcon } from "@fortawesome/react-fontawesome";
import { isArray, isString, isUndefined } from "lodash";
import { Link } from "react-router-dom";
import { formatListenCount, formatReleaseDate } from "../utils";
import {
  generateAlbumArtThumbnailLink,
  getAlbumArtFromReleaseGroupMBID,
  getAlbumArtFromReleaseMBID,
} from "../../../utils/utils";
import Pill from "../../../components/Pill";

type ReleaseCardProps = {
  releaseDate?: string;
  artistMBIDs: Array<string>;
  releaseMBID?: string;
  releaseGroupMBID?: string;
  releaseName: string;
  artistCreditName: string;
  artistCredits?: Array<MBIDMappingArtist>;
  releaseTypePrimary?: string | null;
  releaseTypeSecondary?: string | null;
  confidence?: number | null;
  caaID: number | null;
  caaReleaseMBID: string | null;
  showReleaseTitle?: boolean;
  showArtist?: boolean;
  showInformation?: boolean;
  showTags?: boolean;
  showListens?: boolean;
  releaseTags?: Array<string>;
  listenCount?: number;
  dateFormatOptions?: Intl.DateTimeFormatOptions;
  onClick?:
    | React.MouseEventHandler<HTMLElement>
    | React.KeyboardEventHandler<HTMLElement>;
};

export default function ReleaseCard(props: ReleaseCardProps) {
  const {
    releaseMBID,
    releaseGroupMBID,
    releaseDate,
    dateFormatOptions,
    releaseName,
    artistMBIDs,
    artistCreditName,
    artistCredits,
    releaseTypePrimary,
    releaseTypeSecondary,
    confidence,
    caaID,
    caaReleaseMBID,
    onClick,
    showReleaseTitle,
    showArtist,
    showInformation,
    showTags,
    showListens,
    releaseTags,
    listenCount,
  } = props;

  const [imageLoaded, setImageLoaded] = React.useState(false);

  const hasReleaseDate =
    !isUndefined(releaseDate) &&
    isString(releaseDate) &&
    Boolean(releaseDate.length);
  const futureRelease = hasReleaseDate && new Date(releaseDate) > new Date();
  const COVERART_PLACEHOLDER = "/static/img/cover-art-placeholder.jpg";
  const RELEASE_TYPE_UNKNOWN = "Unknown";

  const [coverartSrc, setCoverartSrc] = React.useState<string>();

  function releaseTypeTooltip(): string | undefined | null {
    if (
      (releaseTypeSecondary !== undefined &&
        releaseTypePrimary === undefined) ||
      (releaseTypeSecondary !== null && releaseTypePrimary === null)
    )
      return releaseTypeSecondary;

    if (
      (releaseTypePrimary !== undefined &&
        releaseTypeSecondary === undefined) ||
      (releaseTypePrimary !== null && releaseTypeSecondary === null)
    )
      return releaseTypePrimary;

    if (
      (releaseTypePrimary === undefined &&
        releaseTypeSecondary === undefined) ||
      (releaseTypePrimary === null && releaseTypeSecondary === null)
    )
      return "";

    return `${releaseTypePrimary} + ${releaseTypeSecondary}`;
  }

  const releaseCoverArtIcon = (
    <FontAwesomeIcon icon={futureRelease ? faHourglass : faPlay} />
  );
  const coverArtPlaceholder = (
    <div
      className={`release-coverart-placeholder release-coverart ${
        imageLoaded ? "hide-placeholder" : ""
      }`}
    >
      {releaseCoverArtIcon}
    </div>
  );

  const handleImageLoad = () => {
    setImageLoaded(true);
  };

  React.useEffect(() => {
    async function getCoverArt() {
      let coverartURL;
      if (releaseMBID) {
        coverartURL = await getAlbumArtFromReleaseMBID(
          releaseMBID,
          releaseGroupMBID ?? true
        );
      } else if (releaseGroupMBID) {
        coverartURL = await getAlbumArtFromReleaseGroupMBID(releaseGroupMBID);
      }
      if (coverartURL) {
        setCoverartSrc(coverartURL);
      }
    }

    if (caaID && caaReleaseMBID) {
      const coverartURL = generateAlbumArtThumbnailLink(caaID, caaReleaseMBID);
      setCoverartSrc(coverartURL);
    } else {
      getCoverArt();
    }
  }, [releaseMBID, releaseGroupMBID, caaID, caaReleaseMBID, setCoverartSrc]);

  const linkToEntity = releaseGroupMBID
<<<<<<< HEAD
    ? `/album/${releaseGroupMBID}`
    : `/release/${releaseMBID}`;

  const coverArtElement = coverartSrc ? (
    <>
      {coverArtPlaceholder}
      <LazyLoadImage
        className={`release-coverart ${imageLoaded ? "" : "hide-image"}`}
        src={coverartSrc}
        alt={`${releaseName} by ${artistCreditName}`}
        onLoad={handleImageLoad}
      />
      <div className="hover-backdrop">{releaseCoverArtIcon}</div>
    </>
  ) : (
    <div className="release-coverart release-coverart-placeholder">
      {releaseCoverArtIcon}
    </div>
  );
=======
    ? `/album/${releaseGroupMBID}/`
    : `/release/${releaseMBID}/`;
>>>>>>> 3f96befd
  return (
    <div className="release-card-container">
      <div className="release-item">
        {showListens && listenCount ? (
          <div className="listen-count">
            <Pill title="Listens" type="secondary" active>
              <>
                <FontAwesomeIcon icon={faPlay} />
                <span className="listen-count-number">
                  {formatListenCount(listenCount)}
                </span>
              </>
            </Pill>
          </div>
        ) : null}
        <div className="release-information">
          {showTags && releaseTags && releaseTags.length ? (
            <div className="cover-art-info">
              {releaseTags.join(", ").length > 26 ? (
                <div className="tags" title={releaseTags.join(", ")}>
                  {releaseTags.join(", ").substring(0, 23)}...
                </div>
              ) : (
                <div className="tags">{releaseTags.join(", ")}</div>
              )}
            </div>
          ) : null}
          {showInformation && (
            <div className="cover-art-info">
              <div className="release-type-chip" title={releaseTypeTooltip()!}>
                {releaseTypeSecondary ||
                  releaseTypePrimary ||
                  RELEASE_TYPE_UNKNOWN}
              </div>
              {hasReleaseDate && (
                <div
                  className="release-date"
                  title={formatReleaseDate(releaseDate, {
                    year: "numeric",
                    month: "long",
                    day: "2-digit",
                  })}
                >
                  {formatReleaseDate(releaseDate, dateFormatOptions)}
                </div>
              )}
            </div>
          )}
        </div>
        {onClick ? (
          <div
            className="release-coverart-container"
            onClick={onClick as React.MouseEventHandler}
            onKeyDown={onClick as React.KeyboardEventHandler}
            role="button"
            tabIndex={0}
          >
            {coverArtElement}
          </div>
        ) : (
          <Link to={linkToEntity} className="release-coverart-container">
            {coverArtElement}
          </Link>
        )}
      </div>
      {showReleaseTitle && (
        <div className="name-type-container">
          <div className="release-name" title={releaseName}>
            <Link to={linkToEntity}>{releaseName}</Link>
          </div>
        </div>
      )}
      {showArtist && isArray(artistCredits) && (
        <div className="release-artist" title={artistCreditName}>
          {artistCredits.map((ac) => (
            <>
              <Link to={`/artist/${ac.artist_mbid}/`}>
                {ac.artist_credit_name}
              </Link>
              {ac.join_phrase}
            </>
          ))}
        </div>
      )}
      {showArtist && !isArray(artistCredits) && (
        <div className="release-artist" title={artistCreditName}>
          <Link to={`/artist/${artistMBIDs[0]}/`}>{artistCreditName}</Link>
        </div>
      )}
    </div>
  );
}<|MERGE_RESOLUTION|>--- conflicted
+++ resolved
@@ -142,9 +142,8 @@
   }, [releaseMBID, releaseGroupMBID, caaID, caaReleaseMBID, setCoverartSrc]);
 
   const linkToEntity = releaseGroupMBID
-<<<<<<< HEAD
-    ? `/album/${releaseGroupMBID}`
-    : `/release/${releaseMBID}`;
+    ? `/album/${releaseGroupMBID}/`
+    : `/release/${releaseMBID}/`;
 
   const coverArtElement = coverartSrc ? (
     <>
@@ -162,10 +161,6 @@
       {releaseCoverArtIcon}
     </div>
   );
-=======
-    ? `/album/${releaseGroupMBID}/`
-    : `/release/${releaseMBID}/`;
->>>>>>> 3f96befd
   return (
     <div className="release-card-container">
       <div className="release-item">
