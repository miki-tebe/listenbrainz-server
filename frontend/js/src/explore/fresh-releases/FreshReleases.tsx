--- conflicted
+++ resolved
@@ -259,28 +259,11 @@
               </div>
             </div>
           </div>
-<<<<<<< HEAD
-        </div>
-        {isLoading ? (
-          <div className="spinner-container">
-            <Spinner
-              type="Grid"
-              color={COLOR_LB_ORANGE}
-              height={100}
-              width={100}
-              visible
-            />
-            <div
-              className="text-muted"
-              style={{ fontSize: "2rem", margin: "1rem" }}
-            >
-              Loading Fresh Releases&#8230;
-=======
           {isLoading ? (
             <div className="spinner-container">
               <Spinner
                 type="Grid"
-                color="#eb743b"
+                color={COLOR_LB_ORANGE}
                 height={100}
                 width={100}
                 visible
@@ -291,7 +274,6 @@
               >
                 Loading Fresh Releases&#8230;
               </div>
->>>>>>> 071a38c0
             </div>
           ) : (
             <div id="release-card-grids" ref={releaseCardGridRef}>
