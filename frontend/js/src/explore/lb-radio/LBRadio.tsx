--- conflicted
+++ resolved
@@ -133,17 +133,6 @@
           </Loader>
         </div>
       </div>
-<<<<<<< HEAD
-    </>
-=======
-      <BrainzPlayer
-        listens={jspfPlaylist?.playlist?.track?.map(JSPFTrackToListen) ?? []}
-        listenBrainzAPIBaseURI={APIService.APIBaseURI}
-        refreshSpotifyToken={APIService.refreshSpotifyToken}
-        refreshYoutubeToken={APIService.refreshYoutubeToken}
-        refreshSoundcloudToken={APIService.refreshSoundcloudToken}
-      />
     </div>
->>>>>>> 85c4c4eb
   );
 }