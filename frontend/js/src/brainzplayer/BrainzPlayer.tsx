import * as React from "react";
import {
  isEqual as _isEqual,
  isNil as _isNil,
  isString as _isString,
  has as _has,
  throttle as _throttle,
  assign,
  debounce,
  cloneDeep,
  omit,
} from "lodash";
import { faPlayCircle } from "@fortawesome/free-solid-svg-icons";
import { FontAwesomeIcon } from "@fortawesome/react-fontawesome";
import { IconProp } from "@fortawesome/fontawesome-svg-core";
import { toast } from "react-toastify";
import BrainzPlayerUI from "./BrainzPlayerUI";
import GlobalAppContext from "../utils/GlobalAppContext";
import SpotifyPlayer from "./SpotifyPlayer";
import YoutubePlayer from "./YoutubePlayer";
import SoundcloudPlayer from "./SoundcloudPlayer";
import AppleMusicPlayer from "./AppleMusicPlayer";
import {
  hasNotificationPermission,
  createNotification,
  hasMediaSessionSupport,
  overwriteMediaSession,
  updateMediaSession,
  updateWindowTitle,
  ToastMsg,
} from "../notifications/Notifications";
import { getArtistName, getTrackName } from "../utils/utils";

export type DataSourceType = {
  name: string;
  icon: IconProp;
  playListen: (listen: Listen | JSPFTrack) => void;
  togglePlay: () => void;
  seekToPositionMs: (msTimecode: number) => void;
  canSearchAndPlayTracks: () => boolean;
  datasourceRecordsListens: () => boolean;
};

export type DataSourceTypes =
  | SpotifyPlayer
  | YoutubePlayer
  | SoundcloudPlayer
  | AppleMusicPlayer;

export type DataSourceProps = {
  show: boolean;
  playerPaused: boolean;
  onPlayerPausedChange: (paused: boolean) => void;
  onProgressChange: (progressMs: number) => void;
  onDurationChange: (durationMs: number) => void;
  onTrackInfoChange: (
    title: string,
    trackURL: string,
    artist?: string,
    album?: string,
    artwork?: Array<MediaImage>
  ) => void;
  onTrackEnd: () => void;
  onTrackNotFound: () => void;
  handleError: (error: BrainzPlayerError, title: string) => void;
  handleWarning: (message: string | JSX.Element, title: string) => void;
  handleSuccess: (message: string | JSX.Element, title: string) => void;
  onInvalidateDataSource: (
    dataSource?: DataSourceTypes,
    message?: string | JSX.Element
  ) => void;
};

export type BrainzPlayerProps = {
  listens: Array<Listen | JSPFTrack>;
  refreshSpotifyToken: () => Promise<string>;
  refreshYoutubeToken: () => Promise<string>;
  refreshSoundcloudToken: () => Promise<string>;
  listenBrainzAPIBaseURI: string;
};

export type BrainzPlayerState = {
  currentListen?: Listen | JSPFTrack;
  currentDataSourceIndex: number;
  currentTrackName: string;
  currentTrackArtist?: string;
  currentTrackAlbum?: string;
  currentTrackURL?: string;
  playerPaused: boolean;
  isActivated: boolean;
  durationMs: number;
  progressMs: number;
  updateTime: number;
  listenSubmitted: boolean;
  continuousPlaybackTime: number;
};

/**
 * Due to some issue with TypeScript when accessing static methods of an instance when you don't know
 * which class it is, we have to manually determine the class of the instance and call MyClass.staticMethod().
 * Neither instance.constructor.staticMethod() nor instance.prototype.constructor.staticMethod() work without issues.
 * See https://github.com/Microsoft/TypeScript/issues/3841#issuecomment-337560146
 */
function isListenFromDatasource(
  listen: BaseListenFormat | Listen | JSPFTrack,
  datasource: DataSourceTypes | null
) {
  if (!listen || !datasource) {
    return undefined;
  }
  if (datasource instanceof SpotifyPlayer) {
    return SpotifyPlayer.isListenFromThisService(listen);
  }
  if (datasource instanceof YoutubePlayer) {
    return YoutubePlayer.isListenFromThisService(listen);
  }
  if (datasource instanceof SoundcloudPlayer) {
    return SoundcloudPlayer.isListenFromThisService(listen);
  }
  if (datasource instanceof AppleMusicPlayer) {
    return AppleMusicPlayer.isListenFromThisService(listen);
  }
  return undefined;
}

export default class BrainzPlayer extends React.Component<
  BrainzPlayerProps,
  BrainzPlayerState
> {
  static contextType = GlobalAppContext;
  declare context: React.ContextType<typeof GlobalAppContext>;

  spotifyPlayer?: React.RefObject<SpotifyPlayer>;
  youtubePlayer?: React.RefObject<YoutubePlayer>;
  soundcloudPlayer?: React.RefObject<SoundcloudPlayer>;
  appleMusicPlayer?: React.RefObject<AppleMusicPlayer>;
  dataSources: Array<React.RefObject<DataSourceTypes>> = [];

  playerStateTimerID?: NodeJS.Timeout;

  private readonly initialWindowTitle: string = window.document.title;
  private readonly mediaSessionHandlers: Array<{
    action: string;
    handler: () => void;
  }>;

  // By how much should we seek in the track?
  private SEEK_TIME_MILLISECONDS = 5000;
  // Wait X milliseconds between start of song and sending a full listen
  private SUBMIT_LISTEN_AFTER_MS = 30000;
  // Check if it's time to submit the listen every X milliseconds
  private SUBMIT_LISTEN_UPDATE_INTERVAL = 5000;

  constructor(props: BrainzPlayerProps) {
    super(props);

    this.spotifyPlayer = React.createRef<SpotifyPlayer>();
    this.dataSources.push(this.spotifyPlayer);

    this.soundcloudPlayer = React.createRef<SoundcloudPlayer>();
    this.dataSources.push(this.soundcloudPlayer);

<<<<<<< HEAD
    this.appleMusicPlayer = React.createRef<AppleMusicPlayer>();
    this.dataSources.push(this.appleMusicPlayer);
=======
    this.youtubePlayer = React.createRef<YoutubePlayer>();
    this.dataSources.push(this.youtubePlayer);
>>>>>>> 3c5cfa59

    this.state = {
      currentDataSourceIndex: 0,
      currentTrackName: "",
      currentTrackArtist: "",
      playerPaused: true,
      progressMs: 0,
      durationMs: 0,
      updateTime: performance.now(),
      continuousPlaybackTime: 0,
      isActivated: false,
      listenSubmitted: false,
    };

    this.mediaSessionHandlers = [
      { action: "previoustrack", handler: this.playPreviousTrack },
      { action: "nexttrack", handler: this.playNextTrack },
      { action: "seekbackward", handler: this.seekBackward },
      { action: "seekforward", handler: this.seekForward },
    ];
  }

  componentDidMount() {
    window.addEventListener("storage", this.onLocalStorageEvent);
    window.addEventListener("message", this.receiveBrainzPlayerMessage);
    window.addEventListener("beforeunload", this.alertBeforeClosingPage);
    // Remove SpotifyPlayer if the user doesn't have the relevant permissions to use it
<<<<<<< HEAD
    const { spotifyAuth, appleAuth } = this.context;
=======
    const { spotifyAuth, soundcloudAuth } = this.context;
>>>>>>> 3c5cfa59
    if (
      !SpotifyPlayer.hasPermissions(spotifyAuth) &&
      this.spotifyPlayer?.current
    ) {
      this.invalidateDataSource(this.spotifyPlayer.current);
    }
    if (
<<<<<<< HEAD
      !AppleMusicPlayer.hasPermissions(appleAuth) &&
      this.appleMusicPlayer?.current
    ) {
      this.invalidateDataSource(this.appleMusicPlayer.current);
=======
      !SoundcloudPlayer.hasPermissions(soundcloudAuth) &&
      this.soundcloudPlayer?.current
    ) {
      this.invalidateDataSource(this.soundcloudPlayer.current);
>>>>>>> 3c5cfa59
    }
  }

  componentWillUnMount = () => {
    window.removeEventListener("storage", this.onLocalStorageEvent);
    window.removeEventListener("message", this.receiveBrainzPlayerMessage);
    window.removeEventListener("beforeunload", this.alertBeforeClosingPage);
    this.stopPlayerStateTimer();
  };

  alertBeforeClosingPage = (event: BeforeUnloadEvent) => {
    const { playerPaused } = this.state;
    if (!playerPaused) {
      // Some old browsers may allow to set a custom message, but this is deprecated.
      event.preventDefault();
      // eslint-disable-next-line no-param-reassign
      event.returnValue = `You are currently playing music from this page.
      Are you sure you want to close it? Playback will be stopped.`;
      return event.returnValue;
    }
    return null;
  };

  receiveBrainzPlayerMessage = (event: MessageEvent) => {
    if (event.origin !== window.location.origin) {
      // Received postMessage from different origin, ignoring it
      return;
    }
    const { brainzplayer_event, payload } = event.data;
    switch (brainzplayer_event) {
      case "play-listen":
        this.playListen(payload);
        break;
      case "force-play":
        this.togglePlay();
        break;
      default:
      // do nothing
    }
  };

  /** We use LocalStorage events as a form of communication between BrainzPlayers
   * that works across browser windows/tabs, to ensure only one BP is playing at a given time.
   * The event is not fired in the tab/window where the localStorage.setItem call initiated.
   */
  onLocalStorageEvent = async (event: StorageEvent) => {
    const { currentDataSourceIndex, playerPaused } = this.state;
    if (event.storageArea !== localStorage) return;
    if (event.key === "BrainzPlayer_stop") {
      const dataSource = this.dataSources[currentDataSourceIndex]?.current;
      if (dataSource && !playerPaused) {
        await dataSource.togglePlay();
      }
    }
  };

  updateWindowTitle = () => {
    const { currentTrackName } = this.state;
    updateWindowTitle(currentTrackName, "🎵", ` — ${this.initialWindowTitle}`);
  };

  reinitializeWindowTitle = () => {
    updateWindowTitle(this.initialWindowTitle);
  };

  stopOtherBrainzPlayers = (): void => {
    // Tell all other BrainzPlayer instances to please STFU
    // Using timestamp to ensure a new value each time
    window.localStorage.setItem("BrainzPlayer_stop", Date.now().toString());
  };

  isCurrentlyPlaying = (element: Listen | JSPFTrack): boolean => {
    const { currentListen } = this.state;
    if (_isNil(currentListen)) {
      return false;
    }
    if (_has(element, "identifier")) {
      // JSPF Track format
      return (element as JSPFTrack).id === (currentListen as JSPFTrack).id;
    }
    return _isEqual(element, currentListen);
  };

  playPreviousTrack = (): void => {
    this.playNextTrack(true);
  };

  playNextTrack = (invert: boolean = false): void => {
    const { listens } = this.props;
    const { isActivated } = this.state;

    if (!isActivated) {
      // Player has not been activated by the user, do nothing.
      return;
    }
    this.debouncedCheckProgressAndSubmitListen.flush();

    if (listens.length === 0) {
      this.handleWarning(
        "You can try loading listens or refreshing the page",
        "No listens to play"
      );
      return;
    }

    const currentListenIndex = listens.findIndex(this.isCurrentlyPlaying);

    let nextListenIndex;
    if (currentListenIndex === -1) {
      // No current listen index found, default to first item
      nextListenIndex = 0;
    } else if (invert === true) {
      // Invert means "play previous track" instead of next track
      // `|| 0` constrains to positive numbers
      nextListenIndex = currentListenIndex - 1 || 0;
    } else {
      nextListenIndex = currentListenIndex + 1;
    }

    const nextListen = listens[nextListenIndex];
    if (!nextListen) {
      this.handleWarning(
        "You can try loading more listens or refreshing the page",
        "No more listens to play"
      );
      this.reinitializeWindowTitle();
      return;
    }
    this.playListen(nextListen);
  };

  handleError = (error: BrainzPlayerError, title: string): void => {
    if (!error) {
      return;
    }
    const message = _isString(error)
      ? error
      : `${!_isNil(error.status) ? `Error ${error.status}:` : ""} ${
          error.message || error.statusText
        }`;
    toast.error(<ToastMsg title={title} message={message} />, {
      toastId: title,
    });
  };

  handleWarning = (message: string | JSX.Element, title: string): void => {
    toast.warn(<ToastMsg title={title} message={message} />, {
      toastId: title,
    });
  };

  handleSuccess = (message: string | JSX.Element, title: string): void => {
    toast.success(<ToastMsg title={title} message={message} />, {
      toastId: title,
    });
  };

  handleInfoMessage = (message: string | JSX.Element, title: string): void => {
    toast.info(<ToastMsg title={title} message={message} />, {
      toastId: title,
    });
  };

  invalidateDataSource = (
    dataSource?: DataSourceTypes,
    message?: string | JSX.Element
  ): void => {
    let { currentDataSourceIndex: dataSourceIndex } = this.state;
    if (dataSource) {
      dataSourceIndex = this.dataSources.findIndex(
        (source) => source.current === dataSource
      );
    }
    if (dataSourceIndex >= 0) {
      if (message) {
        this.handleWarning(message, "Cannot play from this source");
      }
      this.dataSources.splice(dataSourceIndex, 1);
    }
  };

  activatePlayerAndPlay = (): void => {
    overwriteMediaSession(this.mediaSessionHandlers);
    this.setState({ isActivated: true }, this.playNextTrack);
  };

  playListen = (
    listen: Listen | JSPFTrack,
    datasourceIndex: number = 0
  ): void => {
    this.setState({
      isActivated: true,
      currentListen: listen,
      listenSubmitted: false,
      continuousPlaybackTime: 0,
    });

    window.postMessage(
      { brainzplayer_event: "current-listen-change", payload: listen },
      window.location.origin
    );

    let selectedDatasourceIndex: number;
    if (datasourceIndex === 0) {
      /** If available, retrieve the service the listen was listened with */
      const listenedFromIndex = this.dataSources.findIndex((datasourceRef) => {
        const { current } = datasourceRef;
        return isListenFromDatasource(listen, current);
      });
      selectedDatasourceIndex =
        listenedFromIndex === -1 ? 0 : listenedFromIndex;
    } else {
      /** If no matching datasource was found, revert to the default bahaviour
       * (try playing from source 0 or try next source)
       */
      selectedDatasourceIndex = datasourceIndex;
    }

    const datasource = this.dataSources[selectedDatasourceIndex]?.current;
    if (!datasource) {
      return;
    }
    // Check if we can play the listen with the selected datasource
    // otherwise skip to the next datasource without trying or setting currentDataSourceIndex
    // This prevents rendering datasource iframes when we can't use the datasource
    if (
      !isListenFromDatasource(listen, datasource) &&
      !datasource.canSearchAndPlayTracks()
    ) {
      this.playListen(listen, datasourceIndex + 1);
      return;
    }
    this.stopOtherBrainzPlayers();
    this.setState({ currentDataSourceIndex: selectedDatasourceIndex }, () => {
      datasource.playListen(listen);
    });
  };

  togglePlay = async (): Promise<void> => {
    try {
      const { currentDataSourceIndex, playerPaused } = this.state;
      const dataSource = this.dataSources[currentDataSourceIndex]?.current;
      if (!dataSource) {
        this.invalidateDataSource();
        return;
      }
      if (playerPaused) {
        this.stopOtherBrainzPlayers();
      }
      await dataSource.togglePlay();
    } catch (error) {
      this.handleError(error, "Could not play");
    }
  };

  getCurrentTrackName = (): string => {
    const { currentListen } = this.state;
    return getTrackName(currentListen);
  };

  getCurrentTrackArtists = (): string | undefined => {
    const { currentListen } = this.state;
    return getArtistName(currentListen);
  };

  seekToPositionMs = (msTimecode: number): void => {
    const { currentDataSourceIndex, isActivated } = this.state;
    if (!isActivated) {
      // Player has not been activated by the user, do nothing.
      return;
    }
    const dataSource = this.dataSources[currentDataSourceIndex]?.current;
    if (!dataSource) {
      this.invalidateDataSource();
      return;
    }
    dataSource.seekToPositionMs(msTimecode);
    this.progressChange(msTimecode);
  };

  seekForward = (): void => {
    const { progressMs } = this.state;
    this.seekToPositionMs(progressMs + this.SEEK_TIME_MILLISECONDS);
  };

  seekBackward = (): void => {
    const { progressMs } = this.state;
    this.seekToPositionMs(progressMs - this.SEEK_TIME_MILLISECONDS);
  };

  /* Listeners for datasource events */

  failedToPlayTrack = (): void => {
    const { currentDataSourceIndex, isActivated } = this.state;
    if (!isActivated) {
      // Player has not been activated by the user, do nothing.
      return;
    }
    const { currentListen } = this.state;

    if (currentListen && currentDataSourceIndex < this.dataSources.length - 1) {
      // Try playing the listen with the next dataSource
      this.playListen(currentListen, currentDataSourceIndex + 1);
    } else {
      this.stopPlayerStateTimer();
      this.playNextTrack();
    }
  };

  playerPauseChange = (paused: boolean): void => {
    this.setState({ playerPaused: paused }, () => {
      if (paused) {
        this.stopPlayerStateTimer();
        this.reinitializeWindowTitle();
      } else {
        this.startPlayerStateTimer();
        this.updateWindowTitle();
      }
    });
    if (hasMediaSessionSupport()) {
      window.navigator.mediaSession.playbackState = paused
        ? "paused"
        : "playing";
    }
  };

  checkProgressAndSubmitListen = async () => {
    const { durationMs, listenSubmitted, continuousPlaybackTime } = this.state;
    const { currentUser } = this.context;
    if (!currentUser?.auth_token || listenSubmitted) {
      return;
    }
    let playbackTimeRequired = this.SUBMIT_LISTEN_AFTER_MS;
    if (durationMs > 0) {
      playbackTimeRequired = Math.min(
        this.SUBMIT_LISTEN_AFTER_MS,
        durationMs - this.SUBMIT_LISTEN_UPDATE_INTERVAL
      );
    }
    if (continuousPlaybackTime >= playbackTimeRequired) {
      const listen = this.getListenMetadataToSubmit();
      this.setState({ listenSubmitted: true });
      await this.submitListenToListenBrainz("single", listen);
    }
  };

  // eslint-disable-next-line react/sort-comp
  debouncedCheckProgressAndSubmitListen = debounce(
    this.checkProgressAndSubmitListen,
    this.SUBMIT_LISTEN_UPDATE_INTERVAL,
    {
      leading: false,
      trailing: true,
      maxWait: this.SUBMIT_LISTEN_UPDATE_INTERVAL,
    }
  );

  progressChange = (progressMs: number): void => {
    this.setState({ progressMs, updateTime: performance.now() });
  };

  durationChange = (durationMs: number): void => {
    this.setState({ durationMs }, this.startPlayerStateTimer);
  };

  trackInfoChange = (
    title: string,
    trackURL: string,
    artist?: string,
    album?: string,
    artwork?: Array<MediaImage>
  ): void => {
    this.setState(
      {
        currentTrackName: title,
        currentTrackArtist: artist,
        currentTrackURL: trackURL,
        currentTrackAlbum: album,
      },
      this.updateWindowTitle
    );
    const { playerPaused } = this.state;
    if (playerPaused) {
      // Don't send notifications or any of that if the player is not playing
      // (Avoids getting notifications upon pausing a track)
      return;
    }

    if (hasMediaSessionSupport()) {
      overwriteMediaSession(this.mediaSessionHandlers);
      updateMediaSession(title, artist, album, artwork);
    }
    // Send a notification. If user allowed browser/OS notifications use that,
    // otherwise show a toast notification on the page
    hasNotificationPermission().then((permissionGranted) => {
      if (permissionGranted) {
        createNotification(title, artist, album, artwork?.[0]?.src);
      } else {
        const message = (
          <>
            {artwork?.length ? (
              <img
                className="alert-thumbnail"
                src={artwork[0].src}
                alt={album || title}
              />
            ) : (
              <FontAwesomeIcon icon={faPlayCircle as IconProp} />
            )}
            &emsp;{title}
            {artist && ` — ${artist}`}
            {album && ` — ${album}`}
          </>
        );
        this.handleInfoMessage(
          message,
          `Playing ${title}${artist && ` — ${artist}`}`
        );
      }
    });

    this.submitNowPlayingToListenBrainz();
  };

  // eslint-disable-next-line react/sort-comp
  throttledTrackInfoChange = _throttle(this.trackInfoChange, 2000, {
    leading: false,
    trailing: true,
  });

  getListenMetadataToSubmit = (): BaseListenFormat => {
    const {
      currentListen,
      currentDataSourceIndex,
      currentTrackName,
      currentTrackArtist,
      currentTrackAlbum,
      currentTrackURL,
      durationMs,
    } = this.state;
    const dataSource = this.dataSources[currentDataSourceIndex];

    const brainzplayer_metadata = {
      artist_name: currentTrackArtist,
      release_name: currentTrackAlbum,
      track_name: currentTrackName,
    };
    // Create a new listen and augment it with the existing listen and datasource's metadata
    const newListen: BaseListenFormat = {
      // convert Javascript millisecond time to unix epoch in seconds
      listened_at: Math.floor(Date.now() / 1000),
      track_metadata:
        cloneDeep((currentListen as BaseListenFormat)?.track_metadata) ?? {},
    };

    const musicServiceName = dataSource.current?.name;
    let musicServiceDomain = dataSource.current?.domainName;
    // Best effort try?
    if (!musicServiceDomain && currentTrackURL) {
      try {
        // Browser could potentially be missing the URL constructor
        musicServiceDomain = new URL(currentTrackURL).hostname;
      } catch (e) {
        // Do nothing, we just fallback gracefully to dataSource name.
      }
    }

    // ensure the track_metadata.additional_info path exists and add brainzplayer_metadata field
    assign(newListen.track_metadata, {
      brainzplayer_metadata,
      additional_info: {
        duration_ms: durationMs > 0 ? durationMs : undefined,
        media_player: "BrainzPlayer",
        submission_client: "BrainzPlayer",
        // TODO:  passs the GIT_COMMIT_SHA env variable to the globalprops and add it here as submission_client_version
        // submission_client_version:"",
        music_service: musicServiceDomain,
        music_service_name: musicServiceName,
        origin_url: currentTrackURL,
      },
    });
    return newListen;
  };

  submitNowPlayingToListenBrainz = async (): Promise<void> => {
    const newListen = this.getListenMetadataToSubmit();
    return this.submitListenToListenBrainz("playing_now", newListen);
  };

  submitListenToListenBrainz = async (
    listenType: ListenType,
    listen: BaseListenFormat,
    retries: number = 3
  ): Promise<void> => {
    const { currentUser } = this.context;
    const { currentDataSourceIndex } = this.state;
    const { listenBrainzAPIBaseURI } = this.props;
    const dataSource = this.dataSources[currentDataSourceIndex];
    if (!currentUser || !currentUser.auth_token) {
      return;
    }
    const isPlayingNowType = listenType === "playing_now";
    // Always submit playing_now listens for a better experience on LB pages
    // (ingestion of playing-now info from spotify can take minutes,
    // sometimes not getting updated before the end of the track)
    if (
      isPlayingNowType ||
      (dataSource?.current && !dataSource.current.datasourceRecordsListens())
    ) {
      try {
        const { auth_token } = currentUser;
        let processedPayload = listen;
        // When submitting playing_now listens, listened_at must NOT be present
        if (isPlayingNowType) {
          processedPayload = omit(listen, "listened_at") as Listen;
        }

        const struct = {
          listen_type: listenType,
          payload: [processedPayload],
        } as SubmitListensPayload;
        const url = `${listenBrainzAPIBaseURI}/submit-listens`;

        const response = await fetch(url, {
          method: "POST",
          headers: {
            Authorization: `Token ${auth_token}`,
            "Content-Type": "application/json;charset=UTF-8",
          },
          body: JSON.stringify(struct),
        });
        if (!response.ok) {
          throw response.statusText;
        }
      } catch (error) {
        if (retries > 0) {
          // Something went wrong, try again in 3 seconds.
          await new Promise((resolve) => {
            setTimeout(resolve, 3000);
          });
          await this.submitListenToListenBrainz(
            listenType,
            listen,
            retries - 1
          );
        } else if (!isPlayingNowType) {
          this.handleWarning(error.toString(), "Could not save this listen");
        }
      }
    }
  };

  /* Updating the progress bar without calling any API to check current player state */

  startPlayerStateTimer = (): void => {
    this.stopPlayerStateTimer();
    this.playerStateTimerID = setInterval(() => {
      this.getStatePosition();
      this.debouncedCheckProgressAndSubmitListen();
    }, 400);
  };

  getStatePosition = (): void => {
    let newProgressMs: number;
    let elapsedTimeSinceLastUpdate: number;
    const {
      playerPaused,
      durationMs,
      progressMs,
      updateTime,
      continuousPlaybackTime,
    } = this.state;
    if (playerPaused) {
      newProgressMs = progressMs || 0;
      elapsedTimeSinceLastUpdate = 0;
    } else {
      elapsedTimeSinceLastUpdate = performance.now() - updateTime;
      const position = progressMs + elapsedTimeSinceLastUpdate;
      newProgressMs = position > durationMs ? durationMs : position;
    }
    this.setState({
      progressMs: newProgressMs,
      updateTime: performance.now(),
      continuousPlaybackTime:
        continuousPlaybackTime + elapsedTimeSinceLastUpdate,
    });
  };

  stopPlayerStateTimer = (): void => {
    this.debouncedCheckProgressAndSubmitListen.flush();
    if (this.playerStateTimerID) {
      clearInterval(this.playerStateTimerID);
    }
    this.playerStateTimerID = undefined;
  };

  render() {
    const {
      currentDataSourceIndex,
      currentTrackName,
      currentTrackArtist,
      currentTrackURL,
      playerPaused,
      progressMs,
      durationMs,
      isActivated,
      currentListen,
    } = this.state;
    const {
      refreshSpotifyToken,
      refreshYoutubeToken,
      refreshSoundcloudToken,
      listenBrainzAPIBaseURI,
    } = this.props;
<<<<<<< HEAD
    const { youtubeAuth, spotifyAuth, appleAuth, currentUser } = this.context;
=======
    const { youtubeAuth, spotifyAuth, soundcloudAuth } = this.context;
>>>>>>> 3c5cfa59

    return (
      <div>
        <BrainzPlayerUI
          playPreviousTrack={this.playPreviousTrack}
          playNextTrack={this.playNextTrack}
          togglePlay={
            isActivated ? this.togglePlay : this.activatePlayerAndPlay
          }
          playerPaused={playerPaused}
          trackName={currentTrackName}
          artistName={currentTrackArtist}
          progressMs={progressMs}
          durationMs={durationMs}
          seekToPositionMs={this.seekToPositionMs}
          listenBrainzAPIBaseURI={listenBrainzAPIBaseURI}
          currentListen={currentListen}
          trackUrl={currentTrackURL}
          currentDataSourceIcon={
            this.dataSources[currentDataSourceIndex]?.current?.icon
          }
          currentDataSourceName={
            this.dataSources[currentDataSourceIndex]?.current?.name
          }
        >
          <SpotifyPlayer
            show={
              isActivated &&
              this.dataSources[currentDataSourceIndex]?.current instanceof
                SpotifyPlayer
            }
            refreshSpotifyToken={refreshSpotifyToken}
            onInvalidateDataSource={this.invalidateDataSource}
            ref={this.spotifyPlayer}
            spotifyUser={spotifyAuth}
            playerPaused={playerPaused}
            onPlayerPausedChange={this.playerPauseChange}
            onProgressChange={this.progressChange}
            onDurationChange={this.durationChange}
            onTrackInfoChange={this.throttledTrackInfoChange}
            onTrackEnd={this.playNextTrack}
            onTrackNotFound={this.failedToPlayTrack}
            handleError={this.handleError}
            handleWarning={this.handleWarning}
            handleSuccess={this.handleSuccess}
          />
          <YoutubePlayer
            show={
              isActivated &&
              this.dataSources[currentDataSourceIndex]?.current instanceof
                YoutubePlayer
            }
            onInvalidateDataSource={this.invalidateDataSource}
            ref={this.youtubePlayer}
            youtubeUser={youtubeAuth}
            refreshYoutubeToken={refreshYoutubeToken}
            playerPaused={playerPaused}
            onPlayerPausedChange={this.playerPauseChange}
            onProgressChange={this.progressChange}
            onDurationChange={this.durationChange}
            onTrackInfoChange={this.throttledTrackInfoChange}
            onTrackEnd={this.playNextTrack}
            onTrackNotFound={this.failedToPlayTrack}
            handleError={this.handleError}
            handleWarning={this.handleWarning}
            handleSuccess={this.handleSuccess}
          />
          <SoundcloudPlayer
            show={
              isActivated &&
              this.dataSources[currentDataSourceIndex]?.current instanceof
                SoundcloudPlayer
            }
            onInvalidateDataSource={this.invalidateDataSource}
            ref={this.soundcloudPlayer}
            soundcloudUser={soundcloudAuth}
            refreshSoundcloudToken={refreshSoundcloudToken}
            playerPaused={playerPaused}
            onPlayerPausedChange={this.playerPauseChange}
            onProgressChange={this.progressChange}
            onDurationChange={this.durationChange}
            onTrackInfoChange={this.throttledTrackInfoChange}
            onTrackEnd={this.playNextTrack}
            onTrackNotFound={this.failedToPlayTrack}
            handleError={this.handleError}
            handleWarning={this.handleWarning}
            handleSuccess={this.handleSuccess}
          />
          <AppleMusicPlayer
            show={
              isActivated &&
              this.dataSources[currentDataSourceIndex]?.current instanceof
                AppleMusicPlayer
            }
            appleMusicUser={appleAuth}
            listenBrainzToken={currentUser?.auth_token || ""}
            onInvalidateDataSource={this.invalidateDataSource}
            ref={this.appleMusicPlayer}
            playerPaused={playerPaused}
            onPlayerPausedChange={this.playerPauseChange}
            onProgressChange={this.progressChange}
            onDurationChange={this.durationChange}
            onTrackInfoChange={this.throttledTrackInfoChange}
            onTrackEnd={this.playNextTrack}
            onTrackNotFound={this.failedToPlayTrack}
            handleError={this.handleError}
            handleWarning={this.handleWarning}
            handleSuccess={this.handleSuccess}
          />
        </BrainzPlayerUI>
      </div>
    );
  }
}<|MERGE_RESOLUTION|>--- conflicted
+++ resolved
@@ -160,13 +160,11 @@
     this.soundcloudPlayer = React.createRef<SoundcloudPlayer>();
     this.dataSources.push(this.soundcloudPlayer);
 
-<<<<<<< HEAD
     this.appleMusicPlayer = React.createRef<AppleMusicPlayer>();
     this.dataSources.push(this.appleMusicPlayer);
-=======
+
     this.youtubePlayer = React.createRef<YoutubePlayer>();
     this.dataSources.push(this.youtubePlayer);
->>>>>>> 3c5cfa59
 
     this.state = {
       currentDataSourceIndex: 0,
@@ -194,11 +192,7 @@
     window.addEventListener("message", this.receiveBrainzPlayerMessage);
     window.addEventListener("beforeunload", this.alertBeforeClosingPage);
     // Remove SpotifyPlayer if the user doesn't have the relevant permissions to use it
-<<<<<<< HEAD
-    const { spotifyAuth, appleAuth } = this.context;
-=======
-    const { spotifyAuth, soundcloudAuth } = this.context;
->>>>>>> 3c5cfa59
+    const { spotifyAuth, soundcloudAuth, appleAuth } = this.context;
     if (
       !SpotifyPlayer.hasPermissions(spotifyAuth) &&
       this.spotifyPlayer?.current
@@ -206,17 +200,16 @@
       this.invalidateDataSource(this.spotifyPlayer.current);
     }
     if (
-<<<<<<< HEAD
+      !SoundcloudPlayer.hasPermissions(soundcloudAuth) &&
+      this.soundcloudPlayer?.current
+    ) {
+      this.invalidateDataSource(this.soundcloudPlayer.current);
+    }
+    if (
       !AppleMusicPlayer.hasPermissions(appleAuth) &&
       this.appleMusicPlayer?.current
     ) {
       this.invalidateDataSource(this.appleMusicPlayer.current);
-=======
-      !SoundcloudPlayer.hasPermissions(soundcloudAuth) &&
-      this.soundcloudPlayer?.current
-    ) {
-      this.invalidateDataSource(this.soundcloudPlayer.current);
->>>>>>> 3c5cfa59
     }
   }
 
@@ -831,11 +824,13 @@
       refreshSoundcloudToken,
       listenBrainzAPIBaseURI,
     } = this.props;
-<<<<<<< HEAD
-    const { youtubeAuth, spotifyAuth, appleAuth, currentUser } = this.context;
-=======
-    const { youtubeAuth, spotifyAuth, soundcloudAuth } = this.context;
->>>>>>> 3c5cfa59
+    const {
+      youtubeAuth,
+      spotifyAuth,
+      soundcloudAuth,
+      appleAuth,
+      currentUser,
+    } = this.context;
 
     return (
       <div>
