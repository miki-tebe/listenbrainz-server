/* eslint-disable jsx-a11y/anchor-is-valid */
import * as React from "react";
import { faExclamationCircle, faLink } from "@fortawesome/free-solid-svg-icons";
import { FontAwesomeIcon } from "@fortawesome/react-fontawesome";
import { IconProp } from "@fortawesome/fontawesome-svg-core";

import { useQuery } from "@tanstack/react-query";
import _ from "lodash";
import Card from "../../../components/Card";
import Loader from "../../../components/Loader";
import Choropleth from "./Choropleth";
import { COLOR_BLACK } from "../../../utils/constants";
import GlobalAppContext from "../../../utils/GlobalAppContext";

export type UserArtistMapProps = {
  range: UserStatsAPIRange;
  user?: ListenBrainzUser;
};

export type UserArtistMapState = {
  data: UserArtistMapData;
  errorMessage?: string;
  hasError?: boolean;
  loading: boolean;
  selectedMetric: "artist" | "listen";
};

export default function UserArtistMap(props: UserArtistMapProps) {
  const { APIService } = React.useContext(GlobalAppContext);

  // Props
  const { user, range } = props;

  const { data: loaderData, isLoading: loading } = useQuery({
    queryKey: ["user-artist-map", range, user?.name],
    queryFn: async () => {
      try {
        const queryData = await APIService.getUserArtistMap(user?.name, range);
        return {
          data: queryData,
          hasError: false,
          errorMessage: "",
        };
      } catch (error) {
        return {
          data: {},
          hasError: true,
          errorMessage: error.message,
        };
      }
    },
  });

  const { data: rawData = {}, hasError = false, errorMessage = "" } =
    loaderData || {};

  const processData = (
    selectedMetric: "artist" | "listen",
    unprocessedData?: UserArtistMapResponse
  ): UserArtistMapData => {
    if (!unprocessedData?.payload) {
      return [];
    }
    return unprocessedData.payload.artist_map.map((country) => {
      return {
        id: country.country,
        value:
          selectedMetric === "artist"
            ? country.artist_count
            : country.listen_count,
        artists: country.artists,
      };
    });
  };

  const [selectedMetric, setSelectedMetric] = React.useState<
    "artist" | "listen"
  >("artist");

  const [data, setData] = React.useState<UserArtistMapData>([]);

  React.useEffect(() => {
    if (rawData && rawData?.payload) {
      const newProcessedData = processData(selectedMetric, rawData);
      setData(newProcessedData);
    }
  }, [rawData, selectedMetric]);

  return (
    <Card className="user-stats-card" data-testid="user-stats-map">
      <div className="row">
<<<<<<< HEAD
        <div className="col-md-9 col-6">
          <h3 style={{ marginLeft: 20 }}>
            <span className="capitalize-bold">Artist Origins</span>
            <small>&nbsp;Click on a country to see more details</small>
=======
        <div className="col-md-9 col-xs-6">
          <h3 className="capitalize-bold" style={{ display: "inline-block" }}>
            Artist Origins
>>>>>>> e1e02418
          </h3>
          <small className="hidden-xs">&nbsp;(top 1,000 artists)</small>
        </div>
        <div className="col-md-2 col-4 text-end" style={{ marginTop: 20 }}>
          <span>Rank by</span>
          <span className="dropdown">
            <button
              className="dropdown-toggle btn-transparent capitalize-bold"
              data-bs-toggle="dropdown"
              type="button"
            >
              {selectedMetric}s
            </button>
            <ul className="dropdown-menu" role="menu">
              <li
                className={`dropdown-item ${
                  selectedMetric === "listen" ? "active" : undefined
                }`}
              >
                <button
                  type="button"
                  onClick={() => setSelectedMetric("listen")}
                >
                  Listens
                </button>
              </li>
              <li
                className={`dropdown-item ${
                  selectedMetric === "artist" ? "active" : undefined
                }`}
              >
                <button
                  type="button"
                  onClick={() => setSelectedMetric("artist")}
                >
                  Artists
                </button>
              </li>
            </ul>
          </span>
        </div>
        <div className="col-md-1 col-2 text-end">
          <h4 style={{ marginTop: 20 }}>
            <a href="#artist-origin">
              <FontAwesomeIcon
                icon={faLink as IconProp}
                size="sm"
                color={COLOR_BLACK}
                style={{ marginRight: 20 }}
              />
            </a>
          </h4>
        </div>
      </div>
      <p>Click on a country to see more details</p>
      <Loader isLoading={loading}>
        {hasError ? (
          <div
            className="flex-center"
            style={{
              minHeight: "inherit",
            }}
            data-testid="error-message"
          >
            <span style={{ fontSize: 24 }} className="text-center">
              <FontAwesomeIcon icon={faExclamationCircle as IconProp} />{" "}
              {errorMessage}
            </span>
          </div>
        ) : (
          <Choropleth data={data} selectedMetric={selectedMetric} />
        )}
      </Loader>
    </Card>
  );
}<|MERGE_RESOLUTION|>--- conflicted
+++ resolved
@@ -89,16 +89,9 @@
   return (
     <Card className="user-stats-card" data-testid="user-stats-map">
       <div className="row">
-<<<<<<< HEAD
         <div className="col-md-9 col-6">
-          <h3 style={{ marginLeft: 20 }}>
-            <span className="capitalize-bold">Artist Origins</span>
-            <small>&nbsp;Click on a country to see more details</small>
-=======
-        <div className="col-md-9 col-xs-6">
           <h3 className="capitalize-bold" style={{ display: "inline-block" }}>
             Artist Origins
->>>>>>> e1e02418
           </h3>
           <small className="hidden-xs">&nbsp;(top 1,000 artists)</small>
         </div>
