--- conflicted
+++ resolved
@@ -303,17 +303,11 @@
                 }
               )}
           </div>
-<<<<<<< HEAD
           <div className="mb-15 text-center">
-            <a href={statsUrl} className="btn btn-outline">
+            <Link to={statsUrl} className="btn btn-outline">
               View more…
-            </a>
+            </Link>
           </div>
-=======
-          <Link to={statsUrl} className="mt-15 btn btn-block btn-info">
-            View more…
-          </Link>
->>>>>>> 071a38c0
         </Loader>
       </Card>
     );
