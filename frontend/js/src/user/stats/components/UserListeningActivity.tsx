--- conflicted
+++ resolved
@@ -210,18 +210,15 @@
     const startOfLastMonth = new Date(
       unprocessedData.payload.listening_activity[0].from_ts * 1000
     );
-<<<<<<< HEAD
+
+    const endOfThisMonth = new Date(
+        unprocessedData.payload.listening_activity[
+            unprocessedData.payload.listening_activity.length - 1
+        ].from_ts * 1000
+      );
+
     const numOfDaysInLastMonth = getNumberOfDaysInMonth(startOfLastMonth);
-=======
-    const endOfThisMonth = new Date(
-      data.payload.listening_activity[
-        data.payload.listening_activity.length - 1
-      ].from_ts * 1000
-    );
-
-    const numOfDaysInLastMonth = this.getNumberOfDaysInMonth(startOfLastMonth);
-    const numOfDaysInThisMonth = this.getNumberOfDaysInMonth(endOfThisMonth);
->>>>>>> f346f6aa
+    const numOfDaysInThisMonth = getNumberOfDaysInMonth(endOfThisMonth);
 
     const lastMonth = unprocessedData.payload.listening_activity.slice(
       0,
@@ -243,12 +240,8 @@
       let thisMonthData = {};
       let lastMonthData = {};
       if (thisMonthDay) {
-<<<<<<< HEAD
         const thisMonthCount = thisMonthDay.listen_count;
         totalListensForMonth += thisMonthCount;
-=======
-        totalListens += thisMonthCount;
->>>>>>> f346f6aa
         totalDays += 1;
 
         thisMonthData = {
