import * as React from "react";
import MediaQuery from "react-responsive";
import { faExclamationCircle, faLink } from "@fortawesome/free-solid-svg-icons";
import { FontAwesomeIcon } from "@fortawesome/react-fontawesome";
import { IconProp } from "@fortawesome/fontawesome-svg-core";

import { useQuery } from "@tanstack/react-query";
import Card from "../../../components/Card";
import BarDualTone from "./BarDualTone";
import Loader from "../../../components/Loader";
import { COLOR_BLACK } from "../../../utils/constants";
import GlobalAppContext from "../../../utils/GlobalAppContext";

export type UserListeningActivityProps = {
  range: UserStatsAPIRange;
  user?: ListenBrainzUser;
};

export type UserListeningActivityState = {
  data: UserListeningActivityData;
  lastRangePeriod: {
    start?: number;
    end?: number;
  };
  thisRangePeriod: {
    start?: number;
    end?: number;
  };
  loading: boolean;
  totalListens: number;
  avgListens: number;
  errorMessage: string;
  hasError: boolean;
};

export default function UserListeningActivity(
  props: UserListeningActivityProps
) {
  const { APIService } = React.useContext(GlobalAppContext);

  // Props
  const { range, user } = props;

  // Fetch data
  const { data: loaderData, isLoading: loading } = useQuery({
    queryKey: ["userListeningActivity", user?.name, range],
    queryFn: async () => {
      try {
        const queryData = await APIService.getUserListeningActivity(
          user?.name,
          range
        );
        return {
          data: queryData,
          hasError: false,
          errorMessage: "",
        };
      } catch (error) {
        return {
          data: {} as UserListeningActivityResponse,
          hasError: true,
          errorMessage: error.message,
        };
      }
    },
  });

  const {
    data: rawData = {} as UserListeningActivityResponse,
    hasError = false,
    errorMessage = "",
  } = loaderData || {};

  const rangeMap = {
    week: {
      dateFormat: {
        weekday: "short",
        timeZone: "UTC",
      } as Intl.DateTimeFormatOptions,
      perRange: "day",
    },
    this_week: {
      dateFormat: {
        weekday: "short",
        timeZone: "UTC",
      } as Intl.DateTimeFormatOptions,
      perRange: "day",
    },
    month: {
      dateFormat: {
        day: "2-digit",
        timeZone: "UTC",
      } as Intl.DateTimeFormatOptions,
      perRange: "day",
    },
    this_month: {
      dateFormat: {
        day: "2-digit",
        timeZone: "UTC",
      } as Intl.DateTimeFormatOptions,
      perRange: "day",
    },
    year: {
      dateFormat: {
        month: "short",
        timeZone: "UTC",
      } as Intl.DateTimeFormatOptions,
      perRange: "month",
    },
    this_year: {
      dateFormat: {
        month: "short",
        timeZone: "UTC",
      } as Intl.DateTimeFormatOptions,
      perRange: "month",
    },
    all_time: {
      dateFormat: {
        year: "numeric",
        timeZone: "UTC",
      } as Intl.DateTimeFormatOptions,
      perRange: "year",
    },
  };

  const [data, setData] = React.useState<UserListeningActivityData>([]);
  const [totalListens, setTotalListens] = React.useState<number>(0);
  const [avgListens, setAvgListens] = React.useState<number>(0);
  const [lastRangePeriod, setLastRangePeriod] = React.useState<{
    start?: number;
    end?: number;
  }>({});
  const [thisRangePeriod, setThisRangePeriod] = React.useState<{
    start?: number;
    end?: number;
  }>({});

  const getNumberOfDaysInMonth = (month: Date): number => {
    return new Date(
      month.getUTCFullYear(),
      month.getUTCMonth() + 1,
      0
    ).getDate();
  };

  const processWeek = (
    unprocessedData: UserListeningActivityResponse
  ): UserListeningActivityData => {
    const { dateFormat } = rangeMap.week;
    let totalListensForWeek = 0;
    let totalDays = 0;

    const lastWeek = unprocessedData.payload.listening_activity.slice(0, 7);
    const thisWeek = unprocessedData.payload.listening_activity.slice(7);

    const result = lastWeek.map((lastWeekDay, index) => {
      const thisWeekDay = thisWeek[index];
      let thisWeekData = {};
      if (thisWeekDay) {
        const thisWeekCount = thisWeekDay.listen_count;
        totalListensForWeek += thisWeekCount;
        totalDays += 1;

        thisWeekData = {
          thisRangeCount: thisWeekCount,
          thisRangeTs: thisWeekDay.from_ts,
        };
      }

      const lastWeekDate = new Date(lastWeekDay.from_ts * 1000);
      return {
        id: lastWeekDate.toLocaleString("en-us", dateFormat),
        lastRangeCount: lastWeekDay.listen_count,
        lastRangeTs: lastWeekDay.from_ts,
        ...thisWeekData,
      };
    });

    setAvgListens(
      totalListensForWeek > 0 ? Math.ceil(totalListensForWeek / totalDays) : 0
    );
    setLastRangePeriod({
      start: lastWeek?.[0]?.from_ts,
      end: lastWeek?.[6]?.from_ts,
    });
    setThisRangePeriod({
      start: thisWeek?.[0]?.from_ts,
      end: thisWeek?.[totalDays - 1]?.from_ts,
    });
    setTotalListens(totalListensForWeek);

    return result;
  };

  const processMonth = (
    unprocessedData: UserListeningActivityResponse
  ): UserListeningActivityData => {
    const { dateFormat } = rangeMap.month;
    let totalListensForMonth = 0;
    let totalDays = 0;

    const startOfLastMonth = new Date(
      unprocessedData.payload.listening_activity[0].from_ts * 1000
    );

    const endOfThisMonth = new Date(
      unprocessedData.payload.listening_activity[
        unprocessedData.payload.listening_activity.length - 1
      ].from_ts * 1000
    );

    const numOfDaysInLastMonth = getNumberOfDaysInMonth(startOfLastMonth);
    const numOfDaysInThisMonth = getNumberOfDaysInMonth(endOfThisMonth);

    const lastMonth = unprocessedData.payload.listening_activity.slice(
      0,
      numOfDaysInLastMonth
    );
    const thisMonth = unprocessedData.payload.listening_activity.slice(
      numOfDaysInLastMonth
    );

    const result = [];

    const maxDays = Math.max(numOfDaysInLastMonth, numOfDaysInThisMonth);

    for (let i = 0; i < maxDays; i += 1) {
      const lastMonthDay = lastMonth[i] || null;
      const thisMonthDay = thisMonth[i] || null;

      if (!lastMonthDay && !thisMonthDay) {
        const daysInMilliseconds = 24 * 60 * 60 * 1000;

        // Determine the date based on which month has more days
        const dateTS =
          numOfDaysInLastMonth > numOfDaysInThisMonth
            ? new Date(startOfLastMonth.getTime() + i * daysInMilliseconds)
            : new Date(
                startOfLastMonth.getTime() +
                  numOfDaysInLastMonth * daysInMilliseconds +
                  i * daysInMilliseconds
              );

        result.push({
          id: dateTS.toLocaleString("en-us", dateFormat),
          lastRangeCount: 0,
          thisRangeCount: 0,
        });
        // eslint-disable-next-line no-continue
        continue;
      }

      let thisMonthData = {};
      let lastMonthData = {};
      if (thisMonthDay) {
        const thisMonthCount = thisMonthDay.listen_count;
        totalListensForMonth += thisMonthCount;
        totalDays += 1;

        thisMonthData = {
          thisRangeCount: thisMonthCount,
          thisRangeTs: thisMonthDay.from_ts,
        };
      }

      if (lastMonthDay) {
        lastMonthData = {
          lastRangeCount: lastMonthDay.listen_count,
          lastRangeTs: lastMonthDay.from_ts,
        };
      }

      const dateTS = lastMonthDay
        ? new Date(lastMonthDay.from_ts * 1000)
        : new Date(thisMonthDay.from_ts * 1000);

      result.push({
        id: dateTS.toLocaleString("en-us", dateFormat),
        ...lastMonthData,
        ...thisMonthData,
      });
    }

    setAvgListens(
      totalListensForMonth > 0 ? Math.ceil(totalListensForMonth / totalDays) : 0
    );
    setLastRangePeriod({
      start: lastMonth?.[0]?.from_ts,
    });
    setThisRangePeriod({
      start: thisMonth?.[0]?.from_ts,
    });
    setTotalListens(totalListensForMonth);

    return result;
  };

  const processYear = (
    unprocessedData: UserListeningActivityResponse
  ): UserListeningActivityData => {
    const { dateFormat } = rangeMap.year;
    let totalListensForYear = 0;
    let totalMonths = 0;

    const lastYear = unprocessedData.payload.listening_activity.slice(0, 12);
    const thisYear = unprocessedData.payload.listening_activity.slice(12);

    const result = lastYear.map((lastYearMonth, index) => {
      const thisYearMonth = thisYear[index];
      let thisYearData = {};
      if (thisYearMonth) {
        const thisYearCount = thisYearMonth.listen_count;
        totalListensForYear += thisYearCount;
        totalMonths += 1;

        thisYearData = {
          thisRangeCount: thisYearCount,
          thisRangeTs: thisYearMonth.from_ts,
        };
      }

      const lastYearDate = new Date(lastYearMonth.from_ts * 1000);
      return {
        id: lastYearDate.toLocaleString("en-us", dateFormat),
        lastRangeCount: lastYearMonth.listen_count,
        lastRangeTs: lastYearMonth.from_ts,
        ...thisYearData,
      };
    });

    setAvgListens(
      totalListensForYear > 0 ? Math.ceil(totalListensForYear / totalMonths) : 0
    );
    setLastRangePeriod({
      start: lastYear?.[0]?.from_ts,
    });
    setThisRangePeriod({
      start: thisYear?.[0]?.from_ts,
    });
    setTotalListens(totalListensForYear);

    return result;
  };

  const processAllTime = (
    unprocessedData: UserListeningActivityResponse
  ): UserListeningActivityData => {
    const { dateFormat } = rangeMap.all_time;
    let totalListensForAllTime = 0;
    let totalYears = 0;
    const allTimeData = [];
    const currYear = new Date().getFullYear();
    let encounteredNonEmptyYear: boolean = false;

    for (let i = 2002; i <= currYear; i += 1) {
      const yearData = unprocessedData.payload.listening_activity.filter(
        (year) => year.time_range === String(i)
      )[0];
      totalYears += 1;

      if (yearData) {
        if (encounteredNonEmptyYear === false) {
          if (yearData.listen_count > 0) {
            encounteredNonEmptyYear = true;
          }
        }
        const date = new Date(yearData.from_ts * 1000);
        if (encounteredNonEmptyYear) {
          allTimeData.push({
            id: date.toLocaleString("en-us", dateFormat),
            thisRangeCount: yearData.listen_count,
            thisRangeTs: yearData.from_ts,
          });
        }

        totalListensForAllTime += yearData.listen_count;
      } else {
        const date = new Date(`${i}-01-01T00:00:00.000+00:00`);
        allTimeData.push({
          id: date.toLocaleString("en-us", {
            year: "numeric",
            timeZone: "UTC",
          }),
          thisRangeCount: 0,
          thisRangeTs: date.getTime() / 1000,
        });
      }
    }

    setAvgListens(
      totalListensForAllTime > 0
        ? Math.ceil(totalListensForAllTime / totalYears)
        : 0
    );
    setTotalListens(totalListensForAllTime);

    return allTimeData;
  };

  const processData = (
    unprocessedData: UserListeningActivityResponse
  ): UserListeningActivityData => {
    if (!unprocessedData?.payload) {
      return [] as UserListeningActivityData;
    }
    if (!unprocessedData?.payload) {
      return [] as UserListeningActivityData;
    }
    if (range === "week" || range === "this_week") {
      return processWeek(unprocessedData);
    }
    if (range === "month" || range === "this_month") {
      return processMonth(unprocessedData);
    }
    if (range === "year" || range === "this_year") {
      return processYear(unprocessedData);
    }
    if (range === "all_time") {
      return processAllTime(unprocessedData);
    }
    return [];
  };

  React.useEffect(() => {
    if (rawData && rawData?.payload) {
      setData(processData(rawData));
    }
    // eslint-disable-next-line react-hooks/exhaustive-deps
  }, [rawData]);

  const { perRange } = rangeMap[range] || {};

  return (
    <Card
      style={{ marginTop: 20, minHeight: 400 }}
      data-testid="listening-activity"
    >
      <div className="row">
<<<<<<< HEAD
        <div className="col-10">
          <h3 className="capitalize-bold" style={{ marginLeft: 20 }}>
            Listening Activity
          </h3>
=======
        <div className="col-xs-10">
          <h3 className="capitalize-bold">Listening Activity</h3>
>>>>>>> e1e02418
        </div>
        <div className="col-2 text-end">
          <h4 style={{ marginTop: 20 }}>
            <a href="#listening-activity">
              <FontAwesomeIcon
                icon={faLink as IconProp}
                size="sm"
                color={COLOR_BLACK}
                style={{ marginRight: 20 }}
              />
            </a>
          </h4>
        </div>
      </div>

      <Loader isLoading={loading}>
        {hasError && (
          <div
            className="flex-center"
            style={{ minHeight: "inherit" }}
            data-testid="error-message"
          >
            <span style={{ fontSize: 24 }} className="text-center">
              <FontAwesomeIcon
                icon={faExclamationCircle as IconProp}
                size="2x"
              />{" "}
              {errorMessage}
            </span>
          </div>
        )}
        {!hasError && (
          <>
            <BarDualTone
              data={data}
              range={range}
              showLegend={range !== "all_time"}
              lastRangePeriod={lastRangePeriod}
              thisRangePeriod={thisRangePeriod}
            />
            <div className="row mt-5 mb-15">
              <MediaQuery minWidth={768}>
                <div className="col-md-6 text-center">
                  <span
                    style={{
                      fontSize: 30,
                      fontWeight: "bold",
                    }}
                  >
                    {totalListens}
                  </span>
                  <span>
                    <span style={{ fontSize: 24 }}>&nbsp;Listens</span>
                  </span>
                </div>
                <div className="col-md-6 text-center">
                  <span
                    style={{
                      fontSize: 30,
                      fontWeight: "bold",
                    }}
                  >
                    {avgListens}
                  </span>
                  <span style={{ fontSize: 24 }}>
                    &nbsp;Listens per {perRange}
                  </span>
                </div>
              </MediaQuery>
              <MediaQuery maxWidth={767}>
                <div
                  className="col-12"
                  style={{ display: "flex", justifyContent: "center" }}
                >
                  <table style={{ width: "90%" }}>
                    <tbody>
                      <tr>
                        <td
                          style={{
                            textAlign: "end",
                            fontSize: 28,
                            fontWeight: "bold",
                          }}
                        >
                          {totalListens}
                        </td>
                        <td>
                          <span style={{ fontSize: 22, textAlign: "start" }}>
                            &nbsp;Listens
                          </span>
                        </td>
                      </tr>
                      <tr>
                        <td
                          style={{
                            width: "30%",
                            textAlign: "end",
                            fontSize: 28,
                            fontWeight: "bold",
                          }}
                        >
                          {avgListens}
                        </td>
                        <td>
                          <span style={{ fontSize: 22, textAlign: "start" }}>
                            &nbsp;Listens per {perRange}
                          </span>
                        </td>
                      </tr>
                    </tbody>
                  </table>
                </div>
              </MediaQuery>
            </div>
          </>
        )}
      </Loader>
    </Card>
  );
}<|MERGE_RESOLUTION|>--- conflicted
+++ resolved
@@ -436,15 +436,8 @@
       data-testid="listening-activity"
     >
       <div className="row">
-<<<<<<< HEAD
         <div className="col-10">
-          <h3 className="capitalize-bold" style={{ marginLeft: 20 }}>
-            Listening Activity
-          </h3>
-=======
-        <div className="col-xs-10">
           <h3 className="capitalize-bold">Listening Activity</h3>
->>>>>>> e1e02418
         </div>
         <div className="col-2 text-end">
           <h4 style={{ marginTop: 20 }}>
