import React, {useCallback,useContext,useState,useRef,RefObject,} from "react";
import DateTimePicker from "react-datetime-picker/dist/entry.nostyle";
import { FontAwesomeIcon } from "@fortawesome/react-fontawesome";
import { IconProp } from "@fortawesome/fontawesome-svg-core";
import { faCalendar } from "@fortawesome/free-regular-svg-icons";
import NiceModal, { useModal, bootstrapDialog } from "@ebay/nice-modal-react";
import { Modal } from "react-bootstrap";
import { toast } from "react-toastify";
import { Link } from "react-router-dom";
import { add } from "date-fns";
import { get } from "lodash";
import GlobalAppContext from "../../utils/GlobalAppContext";
import { convertDateToUnixTimestamp } from "../../utils/utils";
import { ToastMsg } from "../../notifications/Notifications";
import AddSingleListen from "./AddSingleListen";
import AddAlbumListens from "./AddAlbumListens";
import Pill from "../../components/Pill";

enum SubmitListenType {
  "track",
  "album",
}
export type MBTrackWithAC = MusicBrainzTrack & WithArtistCredits;

export function getListenFromRecording(
  recording: MusicBrainzRecordingWithReleasesAndRGs,
  date?: Date,
  release?: MusicBrainzRelease & WithReleaseGroup
): Listen {
  const releaseOrCanonical = release ?? recording.releases[0];
  const listen: Listen = {
    listened_at: date ? convertDateToUnixTimestamp(date) : 0,
    track_metadata: {
      artist_name:
        recording["artist-credit"]
          ?.map((artist) => `${artist.name}${artist.joinphrase}`)
          .join("") ?? "",
      track_name: recording.title,
      release_name: releaseOrCanonical?.title,
      additional_info: {
        release_mbid: releaseOrCanonical?.id,
        release_group_mbid: releaseOrCanonical?.["release-group"]?.id,
        recording_mbid: recording.id,
        submission_client: "listenbrainz web",
        artist_mbids: recording["artist-credit"].map((ac) => ac.artist.id),
      },
    },
  };
  if (recording.length) {
    // Cannot send a `null` duration
    listen.track_metadata.additional_info!.duration_ms = recording.length;
  }
  return listen;
}

export const getListenFromTrack = (
  track: MusicBrainzTrack & WithArtistCredits,
  date: Date,
  release?: MusicBrainzRelease
): Listen => {
  const listen: Listen = {
    listened_at: convertDateToUnixTimestamp(date),
    track_metadata: {
      track_name: track.title,
      artist_name:
        track["artist-credit"]
          ?.map((artist) => `${artist.name}${artist.joinphrase}`)
          .join("") ?? "",
      additional_info: {
        recording_mbid: track.recording.id,
        submission_client: "listenbrainz web",
        track_mbid: track.id,
        tracknumber: track.number,
        artist_mbids: track["artist-credit"].map((ac) => ac.artist.id),
      },
    },
  };
  if (track.length) {
    // Cannot send a `null` duration
    listen.track_metadata.additional_info!.duration_ms = track.length;
  } else if (track.recording.length) {
    // Cannot send a `null` duration
    listen.track_metadata.additional_info!.duration_ms = track.recording.length;
  }
  if (release) {
    listen.track_metadata.additional_info!.release_mbid = release.id;
    listen.track_metadata.release_name = release.title;
  }
  return listen;
};
// Use a default of 1 minute for the track length if not available in metadata
export const DEFAULT_TRACK_LENGTH_SECONDS = 60;

export default NiceModal.create(() => {
  const modal = useModal();
  const { APIService, currentUser } = useContext(GlobalAppContext);
  const { auth_token } = currentUser;
  const [listenOption, setListenOption] = useState<SubmitListenType>(
    SubmitListenType.track
  );
  const [selectedListens, setSelectedListens] = useState<Listen[]>([]);
  const [customTimestamp, setCustomTimestamp] = useState(false);
  const [selectedDate, setSelectedDate] = useState(new Date());
  const [invertOrder, setInvertOrder] = useState(false);
  const [keepModalOpen, setKeepModalOpen] = useState(false);
  // Used for the automatic switching and search trigger if pasting URL for another entity type
  const [textToSearch, setTextToSearch] = useState<string>();
  const addSingleListenRef = useRef<{ reset: () => void }>(null);
  const addAlbumListensRef = useRef<{ reset: () => void }>(null);

<<<<<<< HEAD
=======
  const closeModal = useCallback(() => {
    modal.hide();
    document?.body?.classList?.remove("modal-open");
    const backdrop = document?.querySelector(".modal-backdrop");
    if (backdrop) {
      backdrop.remove();
    }
    setTimeout(modal.remove, 200);
  }, [modal]);

>>>>>>> e25ec98d
  const handleError = useCallback(
    (error: string | Error, title?: string): void => {
      if (!error) {
        return;
      }
      toast.error(
        <ToastMsg
          title={title || "Error"}
          message={typeof error === "object" ? error.message : error.toString()}
        />,
        { toastId: "add-listen-error" }
      );
    },
    []
  );

  const submitListens = useCallback(
    async (e?: React.FormEvent<HTMLFormElement>) => {
      if (e) e.preventDefault();
      if (auth_token) {
        let payload: Listen[] = [];
        const listenType: ListenType =
          selectedListens?.length <= 1 ? "single" : "import";
        // Use the user-selected date, default to "now"
        const date = customTimestamp ? selectedDate : new Date();
        if (selectedListens?.length) {
          let orderedSelectedListens = [...selectedListens];
          if (invertOrder) {
            orderedSelectedListens = orderedSelectedListens.reverse();
          }
          let cumulativeDateTime = date;

          payload = orderedSelectedListens.map((listen) => {
            // Now we need to set the listening time for each listen
            const modifiedListen = { ...listen };
            const durationMS = get(
              modifiedListen,
              "track_metadata.additional_info.duration_ms"
            );
            const timeToAdd =
              (durationMS && durationMS / 1000) ??
              modifiedListen.track_metadata.additional_info?.duration ??
              DEFAULT_TRACK_LENGTH_SECONDS;
            // We either use the previous value of cumulativeDateTime,
            // or if inverting listening order directly use the new value newTime
            const newTime = add(cumulativeDateTime, {
              seconds: invertOrder ? -timeToAdd : timeToAdd,
            });
            if (invertOrder) {
              modifiedListen.listened_at = convertDateToUnixTimestamp(newTime);
            } else {
              modifiedListen.listened_at = convertDateToUnixTimestamp(
                cumulativeDateTime
              );
            }
            // Then we assign the new time value for the next iteration
            cumulativeDateTime = newTime;
            return modifiedListen;
          });
        }
        if (!payload?.length) {
          return;
        }
        const listenOrListens = payload.length > 1 ? "listens" : "listen";
        try {
          const response = await APIService.submitListens(
            auth_token,
            listenType,
            payload
          );
          await APIService.checkStatus(response);

          toast.success(
            <ToastMsg
              title="Success"
              message={`You added ${payload.length} ${listenOrListens}`}
            />,
            { toastId: "added-listens-success" }
          );

          if (!keepModalOpen) {
            closeModal();
          } else {
            // Reset the form state but keep the modal open
            setSelectedListens([]);
            setTextToSearch("");
            if (listenOption === SubmitListenType.track) {
              addSingleListenRef.current?.reset();
            } else if (listenOption === SubmitListenType.album) {
              addAlbumListensRef.current?.reset();
            }
          }
        } catch (error) {
          handleError(
            error,
            `Error while submitting ${payload.length} ${listenOrListens}`
          );
        }
      } else {
        toast.error(
          <ToastMsg
            title="You need to be logged in to submit listens"
            message={<Link to="/login/">Log in here</Link>}
          />,
<<<<<<< HEAD
          { toastId: "added-listens-success" }
        );
        modal.hide();
      } catch (error) {
        handleError(
          error,
          `Error while submitting ${payload.length} ${listenOrListens}`
        );
      }
    } else {
      toast.error(
        <ToastMsg
          title="You need to be logged in to submit listens"
          message={<Link to="/login/">Log in here</Link>}
        />,
        { toastId: "auth-error" }
      );
    }
  }, [
    auth_token,
    selectedListens,
    customTimestamp,
    selectedDate,
    invertOrder,
    APIService,
    modal,
    handleError,
  ]);
=======
          { toastId: "auth-error" }
        );
      }
    },
    [
      auth_token,
      selectedListens,
      customTimestamp,
      selectedDate,
      invertOrder,
      APIService,
      closeModal,
      handleError,
      keepModalOpen,
      listenOption,
      addSingleListenRef,
      addAlbumListensRef,
    ]
  );
>>>>>>> e25ec98d

  const switchMode = React.useCallback(
    (pastedURL: string) => {
      if (listenOption === SubmitListenType.track) {
        setListenOption(SubmitListenType.album);
      } else if (listenOption === SubmitListenType.album) {
        setListenOption(SubmitListenType.track);
      }
      setTimeout(() => {
        // Trigger search in the inner (grandchild) search input component by modifying the textToSearch prop in child component
        // Give it some time to allow re-render and trigger search in the correct child component
        setTextToSearch(pastedURL);
      }, 200);
      setTimeout(() => {
        // Reset text trigger
        setTextToSearch("");
      }, 500);
    },
    [listenOption]
  );

  const userLocale = navigator.languages?.length
    ? navigator.languages[0]
    : navigator.language;

  return (
    <Modal
      {...bootstrapDialog(modal)}
      title="Add Listens"
      id="AddListenModal"
      aria-labelledby="AddListenModalLabel"
    >
<<<<<<< HEAD
      <Modal.Header closeButton>
        <Modal.Title id="AddListenModalLabel">Add Listens</Modal.Title>
      </Modal.Header>
      <Modal.Body>
        <div className="add-listen-header">
          <Pill
            active={listenOption === SubmitListenType.track}
            onClick={() => {
              setListenOption(SubmitListenType.track);
            }}
            type="secondary"
          >
            Add track
          </Pill>
          <Pill
            active={listenOption === SubmitListenType.album}
            onClick={() => {
              setListenOption(SubmitListenType.album);
            }}
            type="secondary"
          >
            Add album
          </Pill>
        </div>
        {listenOption === SubmitListenType.track && (
          <AddSingleListen
            onPayloadChange={setSelectedListens}
            switchMode={switchMode}
            initialText={textToSearch}
          />
        )}
        {listenOption === SubmitListenType.album && (
          <AddAlbumListens
            onPayloadChange={setSelectedListens}
            switchMode={switchMode}
            initialText={textToSearch}
          />
        )}
        <hr />
        <div className="timestamp">
          <h5>Timestamp</h5>
          <div className="timestamp-entities">
            <Pill
              active={customTimestamp === false}
              onClick={() => {
                setCustomTimestamp(false);
                setSelectedDate(new Date());
              }}
              type="secondary"
            >
              Now
            </Pill>
            <Pill
              active={customTimestamp === true}
              onClick={() => {
                setCustomTimestamp(true);
                setSelectedDate(new Date());
              }}
              type="secondary"
            >
              Custom
            </Pill>
            <div className="timestamp-date-picker">
              <div>
                <label className="form-label" htmlFor="starts-at">
                  <input
                    name="invert-timestamp"
                    type="radio"
                    checked={invertOrder === false}
                    id="starts-at"
                    aria-label="Set the time of the beginning of the album"
                    onChange={() => {
                      setInvertOrder(false);
=======
      <div className="modal-dialog" role="document">
        <form className="modal-content" onSubmit={submitListens}>
          <div className="modal-header">
            <button
              type="button"
              className="close"
              data-dismiss="modal"
              aria-label="Close"
              onClick={closeModal}
            >
              <span aria-hidden="true">&times;</span>
            </button>
            <h4 className="modal-title" id="AddListenModalLabel">
              Add Listens
            </h4>
          </div>
          <div className="modal-body">
            <div className="add-listen-header">
              <Pill
                active={listenOption === SubmitListenType.track}
                onClick={() => {
                  setListenOption(SubmitListenType.track);
                }}
                type="secondary"
              >
                Add track
              </Pill>
              <Pill
                active={listenOption === SubmitListenType.album}
                onClick={() => {
                  setListenOption(SubmitListenType.album);
                }}
                type="secondary"
              >
                Add album
              </Pill>
            </div>
            {listenOption === SubmitListenType.track && (
              <AddSingleListen
                ref={addSingleListenRef}
                onPayloadChange={setSelectedListens}
                switchMode={switchMode}
                initialText={textToSearch}
              />
            )}
            {listenOption === SubmitListenType.album && (
              <AddAlbumListens
                ref={addAlbumListensRef}
                onPayloadChange={setSelectedListens}
                switchMode={switchMode}
                initialText={textToSearch}
              />
            )}
            <hr />
            <div className="timestamp">
              <h5>Timestamp</h5>
              <div className="timestamp-entities">
                <Pill
                  active={customTimestamp === false}
                  onClick={() => {
                    setCustomTimestamp(false);
                    setSelectedDate(new Date());
                  }}
                  type="secondary"
                >
                  Now
                </Pill>
                <Pill
                  active={customTimestamp === true}
                  onClick={() => {
                    setCustomTimestamp(true);
                    setSelectedDate(new Date());
                  }}
                  type="secondary"
                >
                  Custom
                </Pill>
                <div className="timestamp-date-picker">
                  <div>
                    <label htmlFor="starts-at">
                      <input
                        name="invert-timestamp"
                        type="radio"
                        checked={invertOrder === false}
                        id="starts-at"
                        aria-label="Set the time of the beginning of the album"
                        onChange={() => {
                          setInvertOrder(false);
                        }}
                      />
                      &nbsp;Starts at:
                    </label>
                    <label htmlFor="ends-at">
                      <input
                        name="invert-timestamp"
                        type="radio"
                        checked={invertOrder === true}
                        id="ends-at"
                        aria-label="Set the time of the end of the album"
                        onChange={() => {
                          setInvertOrder(true);
                        }}
                      />
                      &nbsp;Finishes at:
                    </label>
                  </div>
                  <DateTimePicker
                    value={selectedDate}
                    onChange={(newDateTimePickerValue: Date) => {
                      setSelectedDate(newDateTimePickerValue);
>>>>>>> e25ec98d
                    }}
                  />
                  &nbsp;Starts at:
                </label>
                <label className="form-label" htmlFor="ends-at">
                  <input
                    name="invert-timestamp"
                    type="radio"
                    checked={invertOrder === true}
                    id="ends-at"
                    aria-label="Set the time of the end of the album"
                    onChange={() => {
                      setInvertOrder(true);
                    }}
                  />
                  &nbsp;Finishes at:
                </label>
              </div>
              <DateTimePicker
                value={selectedDate}
                onChange={(newDateTimePickerValue: Date) => {
                  setSelectedDate(newDateTimePickerValue);
                }}
                calendarIcon={<FontAwesomeIcon icon={faCalendar as IconProp} />}
                maxDate={new Date()}
                clearIcon={null}
                format={userLocale ? undefined : "yyyy-MM-dd hh:mm:ss"}
                locale={userLocale}
                maxDetail="second"
                disabled={!customTimestamp}
              />
            </div>
          </div>
<<<<<<< HEAD
        </div>
      </Modal.Body>
      <Modal.Footer>
        <button
          type="button"
          className="btn btn-secondary"
          onClick={modal.hide}
        >
          Close
        </button>
        <button
          type="submit"
          className="btn btn-success"
          disabled={!selectedListens?.length}
          onClick={submitListens}
        >
          Submit {selectedListens.length ?? 0} listen
          {selectedListens.length > 1 ? "s" : ""}
        </button>
      </Modal.Footer>
    </Modal>
=======
          <div
            className="modal-footer"
            style={{ display: "flex", alignItems: "center", gap: "1rem" }}
          >
            <div style={{ flex: 1 }}>
              <label style={{ userSelect: "none", cursor: "pointer" }}>
                <input
                  type="checkbox"
                  checked={keepModalOpen}
                  onChange={(e) => setKeepModalOpen(e.target.checked)}
                  style={{ marginRight: "0.5em" }}
                />
                Add another
              </label>
            </div>
            <button
              type="button"
              className="btn btn-default"
              onClick={closeModal}
            >
              Close
            </button>
            <button
              type="submit"
              className="btn btn-success"
              disabled={!selectedListens?.length}
            >
              Submit {selectedListens.length ?? 0} listen
              {selectedListens.length > 1 ? "s" : ""}
            </button>
          </div>
        </form>
      </div>
    </div>
>>>>>>> e25ec98d
  );
});<|MERGE_RESOLUTION|>--- conflicted
+++ resolved
@@ -1,4 +1,10 @@
-import React, {useCallback,useContext,useState,useRef,RefObject,} from "react";
+import React, {
+  useCallback,
+  useContext,
+  useState,
+  useRef,
+  RefObject,
+} from "react";
 import DateTimePicker from "react-datetime-picker/dist/entry.nostyle";
 import { FontAwesomeIcon } from "@fortawesome/react-fontawesome";
 import { IconProp } from "@fortawesome/fontawesome-svg-core";
@@ -108,19 +114,6 @@
   const addSingleListenRef = useRef<{ reset: () => void }>(null);
   const addAlbumListensRef = useRef<{ reset: () => void }>(null);
 
-<<<<<<< HEAD
-=======
-  const closeModal = useCallback(() => {
-    modal.hide();
-    document?.body?.classList?.remove("modal-open");
-    const backdrop = document?.querySelector(".modal-backdrop");
-    if (backdrop) {
-      backdrop.remove();
-    }
-    setTimeout(modal.remove, 200);
-  }, [modal]);
-
->>>>>>> e25ec98d
   const handleError = useCallback(
     (error: string | Error, title?: string): void => {
       if (!error) {
@@ -202,7 +195,7 @@
           );
 
           if (!keepModalOpen) {
-            closeModal();
+            modal.hide();
           } else {
             // Reset the form state but keep the modal open
             setSelectedListens([]);
@@ -225,36 +218,6 @@
             title="You need to be logged in to submit listens"
             message={<Link to="/login/">Log in here</Link>}
           />,
-<<<<<<< HEAD
-          { toastId: "added-listens-success" }
-        );
-        modal.hide();
-      } catch (error) {
-        handleError(
-          error,
-          `Error while submitting ${payload.length} ${listenOrListens}`
-        );
-      }
-    } else {
-      toast.error(
-        <ToastMsg
-          title="You need to be logged in to submit listens"
-          message={<Link to="/login/">Log in here</Link>}
-        />,
-        { toastId: "auth-error" }
-      );
-    }
-  }, [
-    auth_token,
-    selectedListens,
-    customTimestamp,
-    selectedDate,
-    invertOrder,
-    APIService,
-    modal,
-    handleError,
-  ]);
-=======
           { toastId: "auth-error" }
         );
       }
@@ -266,7 +229,7 @@
       selectedDate,
       invertOrder,
       APIService,
-      closeModal,
+      modal,
       handleError,
       keepModalOpen,
       listenOption,
@@ -274,7 +237,6 @@
       addAlbumListensRef,
     ]
   );
->>>>>>> e25ec98d
 
   const switchMode = React.useCallback(
     (pastedURL: string) => {
@@ -307,229 +269,130 @@
       id="AddListenModal"
       aria-labelledby="AddListenModalLabel"
     >
-<<<<<<< HEAD
       <Modal.Header closeButton>
         <Modal.Title id="AddListenModalLabel">Add Listens</Modal.Title>
       </Modal.Header>
       <Modal.Body>
-        <div className="add-listen-header">
-          <Pill
-            active={listenOption === SubmitListenType.track}
-            onClick={() => {
-              setListenOption(SubmitListenType.track);
-            }}
-            type="secondary"
-          >
-            Add track
-          </Pill>
-          <Pill
-            active={listenOption === SubmitListenType.album}
-            onClick={() => {
-              setListenOption(SubmitListenType.album);
-            }}
-            type="secondary"
-          >
-            Add album
-          </Pill>
-        </div>
-        {listenOption === SubmitListenType.track && (
-          <AddSingleListen
-            onPayloadChange={setSelectedListens}
-            switchMode={switchMode}
-            initialText={textToSearch}
-          />
-        )}
-        {listenOption === SubmitListenType.album && (
-          <AddAlbumListens
-            onPayloadChange={setSelectedListens}
-            switchMode={switchMode}
-            initialText={textToSearch}
-          />
-        )}
-        <hr />
-        <div className="timestamp">
-          <h5>Timestamp</h5>
-          <div className="timestamp-entities">
+        <form onSubmit={submitListens}>
+          <div className="add-listen-header">
             <Pill
-              active={customTimestamp === false}
+              active={listenOption === SubmitListenType.track}
               onClick={() => {
-                setCustomTimestamp(false);
-                setSelectedDate(new Date());
+                setListenOption(SubmitListenType.track);
               }}
               type="secondary"
             >
-              Now
+              Add track
             </Pill>
             <Pill
-              active={customTimestamp === true}
+              active={listenOption === SubmitListenType.album}
               onClick={() => {
-                setCustomTimestamp(true);
-                setSelectedDate(new Date());
+                setListenOption(SubmitListenType.album);
               }}
               type="secondary"
             >
-              Custom
+              Add album
             </Pill>
-            <div className="timestamp-date-picker">
-              <div>
-                <label className="form-label" htmlFor="starts-at">
-                  <input
-                    name="invert-timestamp"
-                    type="radio"
-                    checked={invertOrder === false}
-                    id="starts-at"
-                    aria-label="Set the time of the beginning of the album"
-                    onChange={() => {
-                      setInvertOrder(false);
-=======
-      <div className="modal-dialog" role="document">
-        <form className="modal-content" onSubmit={submitListens}>
-          <div className="modal-header">
-            <button
-              type="button"
-              className="close"
-              data-dismiss="modal"
-              aria-label="Close"
-              onClick={closeModal}
-            >
-              <span aria-hidden="true">&times;</span>
-            </button>
-            <h4 className="modal-title" id="AddListenModalLabel">
-              Add Listens
-            </h4>
           </div>
-          <div className="modal-body">
-            <div className="add-listen-header">
+          {listenOption === SubmitListenType.track && (
+            <AddSingleListen
+              onPayloadChange={setSelectedListens}
+              switchMode={switchMode}
+              initialText={textToSearch}
+            />
+          )}
+          {listenOption === SubmitListenType.album && (
+            <AddAlbumListens
+              onPayloadChange={setSelectedListens}
+              switchMode={switchMode}
+              initialText={textToSearch}
+            />
+          )}
+          <hr />
+          <div className="timestamp">
+            <h5>Timestamp</h5>
+            <div className="timestamp-entities">
               <Pill
-                active={listenOption === SubmitListenType.track}
+                active={customTimestamp === false}
                 onClick={() => {
-                  setListenOption(SubmitListenType.track);
+                  setCustomTimestamp(false);
+                  setSelectedDate(new Date());
                 }}
                 type="secondary"
               >
-                Add track
+                Now
               </Pill>
               <Pill
-                active={listenOption === SubmitListenType.album}
+                active={customTimestamp === true}
                 onClick={() => {
-                  setListenOption(SubmitListenType.album);
+                  setCustomTimestamp(true);
+                  setSelectedDate(new Date());
                 }}
                 type="secondary"
               >
-                Add album
+                Custom
               </Pill>
-            </div>
-            {listenOption === SubmitListenType.track && (
-              <AddSingleListen
-                ref={addSingleListenRef}
-                onPayloadChange={setSelectedListens}
-                switchMode={switchMode}
-                initialText={textToSearch}
-              />
-            )}
-            {listenOption === SubmitListenType.album && (
-              <AddAlbumListens
-                ref={addAlbumListensRef}
-                onPayloadChange={setSelectedListens}
-                switchMode={switchMode}
-                initialText={textToSearch}
-              />
-            )}
-            <hr />
-            <div className="timestamp">
-              <h5>Timestamp</h5>
-              <div className="timestamp-entities">
-                <Pill
-                  active={customTimestamp === false}
-                  onClick={() => {
-                    setCustomTimestamp(false);
-                    setSelectedDate(new Date());
+              <div className="timestamp-date-picker">
+                <div>
+                  <label className="form-label" htmlFor="starts-at">
+                    <input
+                      name="invert-timestamp"
+                      type="radio"
+                      checked={invertOrder === false}
+                      id="starts-at"
+                      aria-label="Set the time of the beginning of the album"
+                      onChange={() => {
+                        setInvertOrder(false);
+                      }}
+                    />
+                    &nbsp;Starts at:
+                  </label>
+                  <label className="form-label" htmlFor="ends-at">
+                    <input
+                      name="invert-timestamp"
+                      type="radio"
+                      checked={invertOrder === true}
+                      id="ends-at"
+                      aria-label="Set the time of the end of the album"
+                      onChange={() => {
+                        setInvertOrder(true);
+                      }}
+                    />
+                    &nbsp;Finishes at:
+                  </label>
+                </div>
+                <DateTimePicker
+                  value={selectedDate}
+                  onChange={(newDateTimePickerValue: Date) => {
+                    setSelectedDate(newDateTimePickerValue);
                   }}
-                  type="secondary"
-                >
-                  Now
-                </Pill>
-                <Pill
-                  active={customTimestamp === true}
-                  onClick={() => {
-                    setCustomTimestamp(true);
-                    setSelectedDate(new Date());
-                  }}
-                  type="secondary"
-                >
-                  Custom
-                </Pill>
-                <div className="timestamp-date-picker">
-                  <div>
-                    <label htmlFor="starts-at">
-                      <input
-                        name="invert-timestamp"
-                        type="radio"
-                        checked={invertOrder === false}
-                        id="starts-at"
-                        aria-label="Set the time of the beginning of the album"
-                        onChange={() => {
-                          setInvertOrder(false);
-                        }}
-                      />
-                      &nbsp;Starts at:
-                    </label>
-                    <label htmlFor="ends-at">
-                      <input
-                        name="invert-timestamp"
-                        type="radio"
-                        checked={invertOrder === true}
-                        id="ends-at"
-                        aria-label="Set the time of the end of the album"
-                        onChange={() => {
-                          setInvertOrder(true);
-                        }}
-                      />
-                      &nbsp;Finishes at:
-                    </label>
-                  </div>
-                  <DateTimePicker
-                    value={selectedDate}
-                    onChange={(newDateTimePickerValue: Date) => {
-                      setSelectedDate(newDateTimePickerValue);
->>>>>>> e25ec98d
-                    }}
-                  />
-                  &nbsp;Starts at:
-                </label>
-                <label className="form-label" htmlFor="ends-at">
-                  <input
-                    name="invert-timestamp"
-                    type="radio"
-                    checked={invertOrder === true}
-                    id="ends-at"
-                    aria-label="Set the time of the end of the album"
-                    onChange={() => {
-                      setInvertOrder(true);
-                    }}
-                  />
-                  &nbsp;Finishes at:
-                </label>
+                  calendarIcon={
+                    <FontAwesomeIcon icon={faCalendar as IconProp} />
+                  }
+                  maxDate={new Date()}
+                  clearIcon={null}
+                  format={userLocale ? undefined : "yyyy-MM-dd hh:mm:ss"}
+                  locale={userLocale}
+                  maxDetail="second"
+                  disabled={!customTimestamp}
+                />
               </div>
-              <DateTimePicker
-                value={selectedDate}
-                onChange={(newDateTimePickerValue: Date) => {
-                  setSelectedDate(newDateTimePickerValue);
-                }}
-                calendarIcon={<FontAwesomeIcon icon={faCalendar as IconProp} />}
-                maxDate={new Date()}
-                clearIcon={null}
-                format={userLocale ? undefined : "yyyy-MM-dd hh:mm:ss"}
-                locale={userLocale}
-                maxDetail="second"
-                disabled={!customTimestamp}
-              />
             </div>
           </div>
-<<<<<<< HEAD
+        </form>
+      </Modal.Body>
+      <Modal.Footer className="d-flex align-items-center gap-3">
+        <div style={{ flex: 1 }}>
+          <label style={{ userSelect: "none", cursor: "pointer" }}>
+            <input
+              type="checkbox"
+              checked={keepModalOpen}
+              onChange={(e) => setKeepModalOpen(e.target.checked)}
+              style={{ marginRight: "0.5em" }}
+            />
+            Add another
+          </label>
         </div>
-      </Modal.Body>
-      <Modal.Footer>
         <button
           type="button"
           className="btn btn-secondary"
@@ -541,48 +404,11 @@
           type="submit"
           className="btn btn-success"
           disabled={!selectedListens?.length}
-          onClick={submitListens}
         >
           Submit {selectedListens.length ?? 0} listen
           {selectedListens.length > 1 ? "s" : ""}
         </button>
       </Modal.Footer>
     </Modal>
-=======
-          <div
-            className="modal-footer"
-            style={{ display: "flex", alignItems: "center", gap: "1rem" }}
-          >
-            <div style={{ flex: 1 }}>
-              <label style={{ userSelect: "none", cursor: "pointer" }}>
-                <input
-                  type="checkbox"
-                  checked={keepModalOpen}
-                  onChange={(e) => setKeepModalOpen(e.target.checked)}
-                  style={{ marginRight: "0.5em" }}
-                />
-                Add another
-              </label>
-            </div>
-            <button
-              type="button"
-              className="btn btn-default"
-              onClick={closeModal}
-            >
-              Close
-            </button>
-            <button
-              type="submit"
-              className="btn btn-success"
-              disabled={!selectedListens?.length}
-            >
-              Submit {selectedListens.length ?? 0} listen
-              {selectedListens.length > 1 ? "s" : ""}
-            </button>
-          </div>
-        </form>
-      </div>
-    </div>
->>>>>>> e25ec98d
   );
 });