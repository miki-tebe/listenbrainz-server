--- conflicted
+++ resolved
@@ -27,11 +27,8 @@
 import TagsComponent from "../tags/TagsComponent";
 import ListenCard from "../common/listens/ListenCard";
 import OpenInMusicBrainzButton from "../components/OpenInMusicBrainz";
-<<<<<<< HEAD
+import { RouteQuery } from "../utils/Loader";
 import { useBrainzPlayerDispatch } from "../common/brainzplayer/BrainzPlayerContext";
-=======
-import { RouteQuery } from "../utils/Loader";
->>>>>>> 85c4c4eb
 
 // not the same format of tracks as what we get in the ArtistPage props
 type AlbumRecording = {
