import { createContext } from "react";
import APIService from "./APIService";
import RecordingFeedbackManager from "./RecordingFeedbackManager";

export type GlobalAppContextT = {
  APIService: APIService;
  websocketsUrl: string;
  currentUser: ListenBrainzUser;
  spotifyAuth?: SpotifyUser;
  youtubeAuth?: YoutubeUser;
  soundcloudAuth?: SoundCloudUser;
  critiquebrainzAuth?: MetaBrainzProjectUser;
<<<<<<< HEAD
  musicbrainzAuth?: MetaBrainzProjectUser;
  appleAuth?: AppleMusicUser;
=======
  musicbrainzAuth?: MetaBrainzProjectUser & {
    refreshMBToken: () => Promise<string | undefined>;
  };
>>>>>>> 222f8c29
  userPreferences?: UserPreferences;
  musicbrainzGenres?: string[];
  recordingFeedbackManager: RecordingFeedbackManager;
};
const apiService = new APIService(`${window.location.origin}/1`);

const GlobalAppContext = createContext<GlobalAppContextT>({
  APIService: apiService,
  websocketsUrl: "",
  currentUser: {} as ListenBrainzUser,
  spotifyAuth: {},
  youtubeAuth: {},
  soundcloudAuth: {},
  appleAuth: {},
  critiquebrainzAuth: {},
  musicbrainzAuth: {
    refreshMBToken: async () => {
      return undefined;
    },
  },
  userPreferences: {},
  musicbrainzGenres: [],
  recordingFeedbackManager: new RecordingFeedbackManager(apiService),
});

export default GlobalAppContext;<|MERGE_RESOLUTION|>--- conflicted
+++ resolved
@@ -10,14 +10,10 @@
   youtubeAuth?: YoutubeUser;
   soundcloudAuth?: SoundCloudUser;
   critiquebrainzAuth?: MetaBrainzProjectUser;
-<<<<<<< HEAD
-  musicbrainzAuth?: MetaBrainzProjectUser;
   appleAuth?: AppleMusicUser;
-=======
   musicbrainzAuth?: MetaBrainzProjectUser & {
     refreshMBToken: () => Promise<string | undefined>;
   };
->>>>>>> 222f8c29
   userPreferences?: UserPreferences;
   musicbrainzGenres?: string[];
   recordingFeedbackManager: RecordingFeedbackManager;
