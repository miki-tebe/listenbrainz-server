--- conflicted
+++ resolved
@@ -491,14 +491,10 @@
   original_event_id: number;
   original_event_type: EventTypeT;
   blurb_content: string;
-<<<<<<< HEAD
-  thanker_username: string;
-=======
   thanker_id: number;
   thanker_username: string;
   thankee_id: number;
   thankee_username: string;
->>>>>>> 89e5ede3
 };
 
 type NotificationEventMetadata = {
