import { isNil, isUndefined, kebabCase, lowerCase, omit } from "lodash";
import { TagActionType } from "../tags/TagComponent";
import type { SortOption } from "../explore/fresh-releases/FreshReleases";
import APIError from "./APIError";
import type { Flair } from "./constants";

export default class APIService {
  APIBaseURI: string;

  MBBaseURI: string = "https://musicbrainz.org/ws/2";
  CBBaseURI: string = "https://critiquebrainz.org/ws/1";

  MAX_LISTEN_SIZE: number = 10000; // Maximum size of listens that can be sent

  constructor(APIBaseURI: string) {
    let finalUri = APIBaseURI;
    if (finalUri.endsWith("/")) {
      finalUri = finalUri.substring(0, APIBaseURI.length - 1);
    }
    if (!finalUri.endsWith("/1")) {
      finalUri += "/1";
    }
    this.APIBaseURI = finalUri;
  }

  getRecentListensForUsers = async (
    userNames: Array<string>,
    limit?: number
  ): Promise<Array<Listen>> => {
    const userNamesForQuery: string = userNames.join(",");

    let query = `${this.APIBaseURI}/users/${userNamesForQuery}/recent-listens`;

    if (limit) {
      query += `?limit=${limit}`;
    }

    const response = await fetch(query, {
      method: "GET",
    });
    await this.checkStatus(response);
    const result = await response.json();

    return result.payload.listens;
  };

  getListensForUser = async (
    userName: string,
    minTs?: number,
    maxTs?: number,
    count?: number
  ): Promise<Array<Listen>> => {
    if (maxTs && minTs) {
      throw new SyntaxError(
        "Cannot have both minTs and maxTs defined at the same time"
      );
    }

    let query: string = `${this.APIBaseURI}/user/${userName}/listens`;

    const queryParams: Array<string> = [];
    if (maxTs) {
      queryParams.push(`max_ts=${maxTs}`);
    }
    if (minTs) {
      queryParams.push(`min_ts=${minTs}`);
    }
    if (count) {
      queryParams.push(`count=${count}`);
    }
    if (queryParams.length) {
      query += `?${queryParams.join("&")}`;
    }

    const response = await fetch(query, {
      method: "GET",
    });
    await this.checkStatus(response);
    const result = await response.json();

    return result.payload.listens;
  };

  getListensFromFollowedUsers = async (
    userName: string,
    userToken: string,
    minTs?: number,
    maxTs?: number,
    count?: number
  ): Promise<Array<TimelineEvent<Listen>>> => {
    if (maxTs && minTs) {
      throw new SyntaxError(
        "Cannot have both minTs and maxTs defined at the same time"
      );
    }
    if (!userName) {
      throw new SyntaxError("Username missing");
    }
    if (!userToken) {
      throw new SyntaxError("User token missing");
    }

    let query: string = `${this.APIBaseURI}/user/${userName}/feed/events/listens/following`;

    const queryParams: Array<string> = [];
    if (maxTs) {
      queryParams.push(`max_ts=${maxTs}`);
    }
    if (minTs) {
      queryParams.push(`min_ts=${minTs}`);
    }
    if (count) {
      queryParams.push(`count=${count}`);
    }
    if (queryParams.length) {
      query += `?${queryParams.join("&")}`;
    }

    const response = await fetch(query, {
      method: "GET",
      headers: {
        Authorization: `Token ${userToken}`,
      },
    });
    await this.checkStatus(response);
    const result = await response.json();

    return result.payload.events;
  };

  getListensFromSimilarUsers = async (
    userName: string,
    userToken: string,
    minTs?: number,
    maxTs?: number,
    count?: number
  ): Promise<Array<TimelineEvent<Listen>>> => {
    if (maxTs && minTs) {
      throw new SyntaxError(
        "Cannot have both minTs and maxTs defined at the same time"
      );
    }
    if (!userName) {
      throw new SyntaxError("Username missing");
    }
    if (!userToken) {
      throw new SyntaxError("User token missing");
    }

    let query: string = `${this.APIBaseURI}/user/${userName}/feed/events/listens/similar`;

    const queryParams: Array<string> = [];
    if (maxTs) {
      queryParams.push(`max_ts=${maxTs}`);
    }
    if (minTs) {
      queryParams.push(`min_ts=${minTs}`);
    }
    if (count) {
      queryParams.push(`count=${count}`);
    }
    if (queryParams.length) {
      query += `?${queryParams.join("&")}`;
    }

    const response = await fetch(query, {
      method: "GET",
      headers: {
        Authorization: `Token ${userToken}`,
      },
    });
    await this.checkStatus(response);
    const result = await response.json();

    return result.payload.events;
  };

  getFeedForUser = async (
    userName: string,
    userToken: string,
    minTs?: number,
    maxTs?: number,
    count?: number
  ): Promise<Array<TimelineEvent<EventMetadata>>> => {
    if (!userName) {
      throw new SyntaxError("Username missing");
    }
    if (!userToken) {
      throw new SyntaxError("User token missing");
    }

    let query: string = `${this.APIBaseURI}/user/${userName}/feed/events`;

    const queryParams: Array<string> = [];
    if (maxTs) {
      queryParams.push(`max_ts=${maxTs}`);
    }
    if (minTs) {
      queryParams.push(`min_ts=${minTs}`);
    }
    if (count) {
      queryParams.push(`count=${count}`);
    }
    if (queryParams.length) {
      query += `?${queryParams.join("&")}`;
    }

    const response = await fetch(query, {
      method: "GET",
      headers: {
        Authorization: `Token ${userToken}`,
      },
    });
    await this.checkStatus(response);
    const result = await response.json();

    return result.payload.events;
  };

  getUserListenCount = async (userName: string): Promise<number> => {
    if (!userName) {
      throw new SyntaxError("Username missing");
    }

    const query: string = `${this.APIBaseURI}/user/${userName}/listen-count`;

    const response = await fetch(query, {
      method: "GET",
    });
    await this.checkStatus(response);
    const result = await response.json();

    return parseInt(result.payload.count, 10);
  };

  refreshSoundcloudToken = async (): Promise<string> => {
    return this.refreshAccessToken("soundcloud");
  };

  refreshYoutubeToken = async (): Promise<string> => {
    return this.refreshAccessToken("youtube");
  };

  refreshSpotifyToken = async (): Promise<string> => {
    return this.refreshAccessToken("spotify");
  };

  refreshCritiquebrainzToken = async (): Promise<string> => {
    return this.refreshAccessToken("critiquebrainz");
  };

  refreshMusicbrainzToken = async (): Promise<string> => {
    return this.refreshAccessToken("musicbrainz");
  };

  refreshAccessToken = async (service: string): Promise<string> => {
    const response = await fetch(
      `/settings/music-services/${service}/refresh/`,
      {
        method: "POST",
      }
    );
    await this.checkStatus(response);
    const result = await response.json();
    return result.access_token;
  };

  followUser = async (
    userName: string,
    userToken: string
  ): Promise<{ status: number }> => {
    if (!userName) {
      throw new SyntaxError("Username missing");
    }
    if (!userToken) {
      throw new SyntaxError("User token missing");
    }
    const response = await fetch(`${this.APIBaseURI}/user/${userName}/follow`, {
      method: "POST",
      headers: {
        Authorization: `Token ${userToken}`,
      },
    });
    return { status: response.status };
  };

  unfollowUser = async (
    userName: string,
    userToken: string
  ): Promise<{ status: number }> => {
    if (!userName) {
      throw new SyntaxError("Username missing");
    }
    if (!userToken) {
      throw new SyntaxError("User token missing");
    }
    const response = await fetch(
      `${this.APIBaseURI}/user/${userName}/unfollow`,
      {
        method: "POST",
        headers: {
          Authorization: `Token ${userToken}`,
        },
      }
    );
    return { status: response.status };
  };

  searchUsers = async (
    userName: string
  ): Promise<{ users: Array<SearchUser> }> => {
    try {
      const url = new URL(`${this.APIBaseURI}/search/users/`);
      url.searchParams.append("search_term", userName);
      const response = await fetch(url.toString(), {
        method: "GET",
      });

      await this.checkStatus(response);

      const parsedResponse = await response.json();
      return { users: parsedResponse.users };
    } catch (err) {
      // eslint-disable-next-line no-console
      console.log("Error in parsing response in APIService searchUsers:", err);
      throw err;
    }
  };

  getFollowersOfUser = async (
    username: string
  ): Promise<{ followers: Array<string> }> => {
    if (!username) {
      throw new SyntaxError("Username missing");
    }

    const url = `${this.APIBaseURI}/user/${username}/followers`;
    const response = await fetch(url);
    await this.checkStatus(response);
    return response.json();
  };

  getFollowingForUser = async (
    username: string
  ): Promise<{ following: Array<string> }> => {
    if (!username) {
      throw new SyntaxError("Username missing");
    }

    const url = `${this.APIBaseURI}/user/${username}/following`;
    const response = await fetch(url);
    await this.checkStatus(response);
    return response.json();
  };

  getPlayingNowForUser = async (
    username: string
  ): Promise<Listen | undefined> => {
    if (!username) {
      throw new SyntaxError("Username missing");
    }

    const url = `${this.APIBaseURI}/user/${username}/playing-now`;
    const response = await fetch(url);
    await this.checkStatus(response);
    const result = await response.json();
    return result.payload.listens?.[0];
  };

  /*
     Send a POST request to the ListenBrainz server to submit a listen
   */
  submitListens = async (
    userToken: string,
    listenType: ListenType,
    payload: Array<Listen>,
    retries: number = 3
  ): Promise<Response> => {
    let processedPayload = payload;
    // When submitting playing_now listens, listened_at must NOT be present
    if (listenType === "playing_now") {
      processedPayload = payload.map(
        (listen) => omit(listen, "listened_at") as Listen
      );
    }
    if (JSON.stringify(processedPayload).length <= this.MAX_LISTEN_SIZE) {
      // Payload is within submission limit, submit directly
      const struct = {
        listen_type: listenType,
        payload: processedPayload,
      } as SubmitListensPayload;

      const url = `${this.APIBaseURI}/submit-listens`;

      try {
        const response = await fetch(url, {
          method: "POST",
          headers: {
            Authorization: `Token ${userToken}`,
            "Content-Type": "application/json;charset=UTF-8",
          },
          body: JSON.stringify(struct),
        });
        // we skip listens if we get an error code that's not a rate limit
        if (response.status !== 429) {
          return response; // Return response so that caller can handle appropriately
        }
        if (!response.ok) {
          if (retries > 0) {
            // Rate limit error, this should never happen, but if it does, try again in 3 seconds.
            await new Promise((resolve) => {
              setTimeout(resolve, 3000);
            });
            return this.submitListens(
              userToken,
              listenType,
              payload,
              retries - 1
            );
          }
          return response;
        }
      } catch (error) {
        if (retries > 0) {
          // Retry if there is an network error
          await new Promise((resolve) => {
            setTimeout(resolve, 3000);
          });
          return this.submitListens(
            userToken,
            listenType,
            payload,
            retries - 1
          );
        }

        throw error;
      }
    }

    // Payload is not within submission limit, split and submit
    const payload1 = payload.slice(0, payload.length / 2);
    const payload2 = payload.slice(payload.length / 2, payload.length);
    return this.submitListens(userToken, listenType, payload1, retries)
      .then((response1) =>
        // Succes of first request, now do the second one
        this.submitListens(userToken, listenType, payload2, retries)
      )
      .then((response2) => response2)
      .catch((error) => {
        if (retries > 0) {
          return this.submitListens(
            userToken,
            listenType,
            payload,
            retries - 1
          );
        }
        return error;
      });
  };

  /*
   *  Send a GET request to the ListenBrainz server to get the latest import time
   *  from previous imports for the user.
   */
  getLatestImport = async (
    userName: string,
    service: ImportService
  ): Promise<number> => {
    const url = encodeURI(
      `${this.APIBaseURI}/latest-import?user_name=${userName}&service=${service}`
    );
    const response = await fetch(url, {
      method: "GET",
    });
    await this.checkStatus(response);
    const result = await response.json();
    return parseInt(result.latest_import, 10);
  };

  /*
   * Send a POST request to the ListenBrainz server after the import is complete to
   * update the latest import time on the server. This will make future imports stop
   * when they reach this point of time in the listen history.
   */
  setLatestImport = async (
    userToken: string,
    service: ImportService,
    timestamp: number
  ): Promise<number> => {
    const url = `${this.APIBaseURI}/latest-import`;
    const response = await fetch(url, {
      method: "POST",
      headers: {
        Authorization: `Token ${userToken}`,
        "Content-Type": "application/json;charset=UTF-8",
      },
      body: JSON.stringify({ ts: timestamp, service }),
    });
    await this.checkStatus(response);
    return response.status; // Return true if timestamp is updated
  };

  getUserEntity = async (
    userName: string | undefined,
    entity: Entity,
    range: UserStatsAPIRange = "all_time",
    offset: number = 0,
    count?: number
  ): Promise<UserEntityResponse> => {
    let url;
    if (userName) {
      url = `${this.APIBaseURI}/stats/user/${userName}/`;
    } else {
      url = `${this.APIBaseURI}/stats/sitewide/`;
    }
    url += `${entity}s?offset=${offset}&range=${range}`;
    if (count !== null && count !== undefined) {
      url += `&count=${count}`;
    }
    const response = await fetch(url);
    await this.checkStatus(response);
    // if response code is 204, then statistics havent been calculated, send empty object
    if (response.status === 204) {
      const error = new APIError(
        "There are no statistics available for this user for this period"
      );
      error.status = response.statusText;
      error.response = response;
      throw error;
    }
    return response.json();
  };

  getUserListeningActivity = async (
    userName?: string,
    range: UserStatsAPIRange = "all_time"
  ): Promise<UserListeningActivityResponse> => {
    let url;
    if (userName) {
      url = `${this.APIBaseURI}/stats/user/${userName}/listening-activity`;
    } else {
      url = `${this.APIBaseURI}/stats/sitewide/listening-activity`;
    }
    const response = await fetch(`${url}?range=${range}`);
    await this.checkStatus(response);
    if (response.status === 204) {
      const error = new APIError(
        "There are no statistics available for this user for this period"
      );
      error.status = response.statusText;
      error.response = response;
      throw error;
    }
    return response.json();
  };

  getUserDailyActivity = async (
    userName: string,
    range: UserStatsAPIRange = "all_time"
  ): Promise<UserDailyActivityResponse> => {
    const url = `${this.APIBaseURI}/stats/user/${userName}/daily-activity?range=${range}`;
    const response = await fetch(url);
    await this.checkStatus(response);
    if (response.status === 204) {
      const error = new APIError(
        "There are no statistics available for this user for this period"
      );
      error.status = response.statusText;
      error.response = response;
      throw error;
    }
    return response.json();
  };

  getUserArtistMap = async (
    userName?: string,
    range: UserStatsAPIRange = "all_time",
    forceRecalculate: boolean = false
  ) => {
    let url;
    if (userName) {
      url = `${this.APIBaseURI}/stats/user/${userName}/`;
    } else {
      url = `${this.APIBaseURI}/stats/sitewide/`;
    }
    url += `artist-map?range=${range}&force_recalculate=${forceRecalculate}`;
    const response = await fetch(url);
    await this.checkStatus(response);
    if (response.status === 204) {
      const error = new APIError(
        "There are no statistics available for this user for this period"
      );
      error.status = response.statusText;
      error.response = response;
      throw error;
    }
    return response.json();
  };

  checkStatus = async (response: Response): Promise<void> => {
    if (response.status >= 200 && response.status < 300) {
      return;
    }
    let message = `HTTP Error ${response.statusText}`;
    try {
      const contentType = response.headers?.get("content-type");
      if (contentType && contentType.indexOf("application/json") !== -1) {
        const jsonError = await response.json();
        message = jsonError.error;
      } else if (typeof response.text === "function") {
        message = await response.text();
      }
    } catch (err) {
      // eslint-disable-next-line no-console
      console.log("Error in parsing response in APIService checkStatus:", err);
    }

    const error = new APIError(`HTTP Error ${response.statusText}`);
    error.status = response.statusText;
    error.response = response;
    error.message = message;
    throw error;
  };

  getCoverArt = async (
    releaseMBID: string,
    recordingMSID: string
  ): Promise<string | null> => {
    const url = `${this.APIBaseURI}/get-cover-art/?release_mbid=${releaseMBID}&recording_msid=${recordingMSID}`;
    const response = await fetch(url);
    await this.checkStatus(response);
    if (response.status === 200) {
      const data = await response.json();
      return data.image_url;
    }
    return null;
  };

  submitFeedback = async (
    userToken: string,
    score: ListenFeedBack,
    recordingMSID?: string,
    recordingMBID?: string
  ): Promise<number> => {
    const url = `${this.APIBaseURI}/feedback/recording-feedback`;
    const body: any = { score };
    if (recordingMSID) {
      body.recording_msid = recordingMSID;
    }
    if (recordingMBID) {
      body.recording_mbid = recordingMBID;
    }
    const response = await fetch(url, {
      method: "POST",
      headers: {
        Authorization: `Token ${userToken}`,
        "Content-Type": "application/json;charset=UTF-8",
      },
      body: JSON.stringify(body),
    });
    await this.checkStatus(response);
    return response.status;
  };

  /**
   * Import feedback data from thir party services
   * @param  {string} userToken
   * @param  {string} userName
   * @param  {ImportService} service
   */
  importFeedback = async (
    userToken: string,
    userName: string,
    service: ImportService
  ): Promise<{
    inserted: number;
    invalid_mbid: number;
    mbid_not_found: number;
    missing_mbid: number;
    total: number;
  }> => {
    const url = `${this.APIBaseURI}/feedback/import`;
    if (!userName || !userToken || !service) {
      throw new Error("Missing user name, token or external service name");
    }
    const body = {
      user_name: userName,
      service,
    };
    const response = await fetch(url, {
      method: "POST",
      headers: {
        Authorization: `Token ${userToken}`,
        "Content-Type": "application/json;charset=UTF-8",
      },
      body: JSON.stringify(body),
    });
    await this.checkStatus(response);
    return response.json();
  };

  getFeedbackForUser = async (
    userName: string,
    offset: number = 0,
    count?: number,
    score?: ListenFeedBack
  ) => {
    if (!userName) {
      throw new SyntaxError("Username missing");
    }
    let queryURL = `${this.APIBaseURI}/feedback/user/${userName}/get-feedback`;
    const queryParams: Array<string> = ["metadata=true"];
    if (!isUndefined(offset)) {
      queryParams.push(`offset=${offset}`);
    }
    if (!isUndefined(score)) {
      queryParams.push(`score=${score}`);
    }
    if (!isUndefined(count)) {
      queryParams.push(`count=${count}`);
    }
    if (queryParams.length) {
      queryURL += `?${queryParams.join("&")}`;
    }
    const response = await fetch(queryURL);
    await this.checkStatus(response);
    return response.json();
  };

  getFeedbackForUserForRecordings = async (
    userName: string,
    recording_mbids: string[],
    recording_msids?: string[]
  ) => {
    if (!userName) {
      throw new SyntaxError("Username missing");
    }
    const url = `${this.APIBaseURI}/feedback/user/${userName}/get-feedback-for-recordings`;
    const requestBody: FeedbackForUserForRecordingsRequestBody = {
      recording_mbids,
    };
    if (recording_msids?.length) {
      requestBody.recording_msids = recording_msids;
    }
    const response = await fetch(url, {
      method: "POST",
      headers: {
        "Content-Type": "application/json;charset=UTF-8",
      },
      body: JSON.stringify(requestBody),
    });
    await this.checkStatus(response);
    return response.json();
  };

  deleteListen = async (
    userToken: string,
    recordingMSID: string,
    listenedAt: number
  ): Promise<number> => {
    const url = `${this.APIBaseURI}/delete-listen`;
    const response = await fetch(url, {
      method: "POST",
      headers: {
        Authorization: `Token ${userToken}`,
        "Content-Type": "application/json;charset=UTF-8",
      },
      body: JSON.stringify({
        listened_at: listenedAt,
        recording_msid: recordingMSID,
      }),
    });
    await this.checkStatus(response);
    return response.status;
  };

  createPlaylist = async (
    userToken: string,
    playlistObject: JSPFObject
  ): Promise<string> => {
    if (!playlistObject.playlist?.title) {
      throw new SyntaxError("playlist title missing");
    }

    const url = `${this.APIBaseURI}/playlist/create`;
    const response = await fetch(url, {
      method: "POST",
      headers: {
        Authorization: `Token ${userToken}`,
        "Content-Type": "application/json;charset=UTF-8",
      },
      body: JSON.stringify(playlistObject),
    });
    await this.checkStatus(response);
    const result = await response.json();
    return result.playlist_mbid;
  };

  editPlaylist = async (
    userToken: string,
    playlistMBID: string,
    playlistObject: JSPFObject
  ): Promise<number> => {
    if (!playlistMBID) {
      throw new SyntaxError("Playlist MBID is missing");
    }

    const url = `${this.APIBaseURI}/playlist/edit/${playlistMBID}`;
    const response = await fetch(url, {
      method: "POST",
      headers: {
        Authorization: `Token ${userToken}`,
        "Content-Type": "application/json;charset=UTF-8",
      },
      body: JSON.stringify(playlistObject),
    });
    await this.checkStatus(response);

    return response.status;
  };

  getUserPlaylists = async (
    userName: string,
    userToken?: string,
    offset: number = 0,
    count: number = 25,
    createdFor: boolean = false,
    collaborator: boolean = false
  ): Promise<{
    playlists: JSPFObject[];
    playlist_count: number;
    count: string;
    offset: string;
  }> => {
    if (!userName) {
      throw new SyntaxError("Username missing");
    }
    let headers;
    if (userToken) {
      headers = {
        Authorization: `Token ${userToken}`,
      };
    }

    const url = `${this.APIBaseURI}/user/${userName}/playlists${
      createdFor ? "/createdfor" : ""
    }${collaborator ? "/collaborator" : ""}?offset=${offset}&count=${count}`;

    const response = await fetch(url, {
      method: "GET",
      headers,
    });

    await this.checkStatus(response);
    return response.json();
  };

  getPlaylist = async (playlistMBID: string, userToken?: string) => {
    if (!playlistMBID) {
      throw new SyntaxError("playlist MBID missing");
    }
    let headers;
    if (userToken) {
      headers = {
        Authorization: `Token ${userToken}`,
      };
    }

    const url = `${this.APIBaseURI}/playlist/${playlistMBID}`;
    const response = await fetch(url, {
      method: "GET",
      headers,
    });
    await this.checkStatus(response);
    return response;
  };

  addPlaylistItems = async (
    userToken: string,
    playlistMBID: string,
    tracks: JSPFTrack[],
    offset?: number
  ): Promise<number> => {
    if (!playlistMBID) {
      throw new SyntaxError("Playlist MBID is missing");
    }
    const optionalOffset =
      !isNil(offset) && Number.isSafeInteger(offset) ? `?offset=${offset}` : "";
    const url = `${this.APIBaseURI}/playlist/${playlistMBID}/item/add${optionalOffset}`;
    const response = await fetch(url, {
      method: "POST",
      headers: {
        Authorization: `Token ${userToken}`,
        "Content-Type": "application/json;charset=UTF-8",
      },
      body: JSON.stringify({ playlist: { track: tracks } }),
    });
    await this.checkStatus(response);

    return response.status;
  };

  deletePlaylistItems = async (
    userToken: string,
    playlistMBID: string,
    // This is currently unused by the API endpoint, which might be an oversight
    recordingMBID: string,
    index: number,
    count: number = 1
  ): Promise<number> => {
    if (!playlistMBID) {
      throw new SyntaxError("Playlist MBID is missing");
    }
    const url = `${this.APIBaseURI}/playlist/${playlistMBID}/item/delete`;
    const response = await fetch(url, {
      method: "POST",
      headers: {
        Authorization: `Token ${userToken}`,
        "Content-Type": "application/json;charset=UTF-8",
      },
      body: JSON.stringify({ index, count }),
    });
    await this.checkStatus(response);

    return response.status;
  };

  movePlaylistItem = async (
    userToken: string,
    playlistMBID: string,
    recordingMBID: string,
    from: number,
    to: number,
    count: number
  ): Promise<number> => {
    const url = `${this.APIBaseURI}/playlist/${playlistMBID}/item/move`;
    const response = await fetch(url, {
      method: "POST",
      headers: {
        Authorization: `Token ${userToken}`,
        "Content-Type": "application/json;charset=UTF-8",
      },
      body: JSON.stringify({ mbid: recordingMBID, from, to, count }),
    });
    await this.checkStatus(response);

    return response.status;
  };

  copyPlaylist = async (
    userToken: string,
    playlistMBID: string
  ): Promise<string> => {
    if (!playlistMBID) {
      throw new SyntaxError("playlist MBID missing");
    }

    const url = `${this.APIBaseURI}/playlist/${playlistMBID}/copy`;
    const response = await fetch(url, {
      method: "POST",
      headers: {
        Authorization: `Token ${userToken}`,
      },
    });
    await this.checkStatus(response);
    const data = await response.json();
    return data.playlist_mbid;
  };

  deletePlaylist = async (
    userToken: string,
    playlistMBID: string
  ): Promise<number> => {
    if (!playlistMBID) {
      throw new SyntaxError("playlist MBID missing");
    }

    const url = `${this.APIBaseURI}/playlist/${playlistMBID}/delete`;
    const response = await fetch(url, {
      method: "POST",
      headers: {
        Authorization: `Token ${userToken}`,
      },
    });
    await this.checkStatus(response);
    return response.status;
  };

  submitRecommendationFeedback = async (
    userToken: string,
    recordingMBID: string,
    rating: RecommendationFeedBack
  ): Promise<number> => {
    const url = `${this.APIBaseURI}/recommendation/feedback/submit`;
    const response = await fetch(url, {
      method: "POST",
      headers: {
        Authorization: `Token ${userToken}`,
        "Content-Type": "application/json;charset=UTF-8",
      },
      body: JSON.stringify({ recording_mbid: recordingMBID, rating }),
    });
    await this.checkStatus(response);
    return response.status;
  };

  deleteRecommendationFeedback = async (
    userToken: string,
    recordingMBID: string
  ): Promise<number> => {
    const url = `${this.APIBaseURI}/recommendation/feedback/delete`;
    const response = await fetch(url, {
      method: "POST",
      headers: {
        Authorization: `Token ${userToken}`,
        "Content-Type": "application/json;charset=UTF-8",
      },
      body: JSON.stringify({ recording_mbid: recordingMBID }),
    });
    await this.checkStatus(response);
    return response.status;
  };

  getFeedbackForUserForRecommendations = async (
    userName: string,
    recordings: string
  ) => {
    if (!userName) {
      throw new SyntaxError("Username missing");
    }

    const url = `${this.APIBaseURI}/recommendation/feedback/user/${userName}/recordings?mbids=${recordings}`;
    const response = await fetch(url);
    await this.checkStatus(response);
    return response.json();
  };

  recommendTrackToFollowers = async (
    userName: string,
    authToken: string,
    metadata: UserTrackRecommendationMetadata
  ) => {
    const url = `${this.APIBaseURI}/user/${userName}/timeline-event/create/recording`;
    const response = await fetch(url, {
      method: "POST",
      headers: {
        Authorization: `Token ${authToken}`,
        "Content-Type": "application/json;charset=UTF-8",
      },
      body: JSON.stringify({ metadata }),
    });
    await this.checkStatus(response);
    return response.status;
  };

  getSimilarUsersForUser = async (
    username: string
  ): Promise<{
    payload: Array<{ user_name: string; similarity: number }>;
  }> => {
    if (!username) {
      throw new SyntaxError("Username missing");
    }

    const url = `${this.APIBaseURI}/user/${username}/similar-users`;
    const response = await fetch(url);
    await this.checkStatus(response);
    return response.json();
  };

  getSimilarityBetweenUsers = async (
    userName: string,
    otherUserName: string
  ): Promise<{
    payload: { user_name: string; similarity: number };
  }> => {
    if (!userName || !otherUserName) {
      throw new SyntaxError("One username missing");
    }

    const url = `${this.APIBaseURI}/user/${userName}/similar-to/${otherUserName}`;
    const response = await fetch(url);
    await this.checkStatus(response);
    return response.json();
  };

  reportUser = async (userName: string, optionalContext?: string) => {
    const response = await fetch(`/user/${userName}/report-user/`, {
      method: "POST",
      body: JSON.stringify({ reason: optionalContext }),
      headers: {
        "Content-Type": "application/json",
      },
    });
    await this.checkStatus(response);
  };

  submitPinRecording = async (
    userToken: string,
    recordingMSID: string,
    recordingMBID?: string,
    blurb_content?: string
  ): Promise<{ status: string; data: PinnedRecording }> => {
    const url = `${this.APIBaseURI}/pin`;
    const response = await fetch(url, {
      method: "POST",
      headers: {
        Authorization: `Token ${userToken}`,
        "Content-Type": "application/json;charset=UTF-8",
      },
      body: JSON.stringify({
        recording_msid: recordingMSID,
        recording_mbid: recordingMBID,
        blurb_content,
      }),
    });
    await this.checkStatus(response);
    return response.json();
  };

  updatePinRecordingBlurbContent = async (
    userToken: string,
    rowId: number,
    blurbContent: string
  ): Promise<{ status: string }> => {
    const url = `${this.APIBaseURI}/pin/update/${rowId}`;
    const response = await fetch(url, {
      method: "POST",
      headers: {
        Authorization: `Token ${userToken}`,
        "Content-Type": "application/json;charset=UTF-8",
      },
      body: JSON.stringify({
        blurb_content: blurbContent,
      }),
    });
    await this.checkStatus(response);
    return response.json();
  };

  submitMBIDMapping = async (
    userToken: string,
    recordingMSID: string,
    recordingMBID: string
  ): Promise<{ status: string }> => {
    const url = `${this.APIBaseURI}/metadata/submit_manual_mapping/`;
    const response = await fetch(url, {
      method: "POST",
      headers: {
        Authorization: `Token ${userToken}`,
        "Content-Type": "application/json;charset=UTF-8",
      },
      body: JSON.stringify({
        recording_msid: recordingMSID,
        recording_mbid: recordingMBID,
      }),
    });
    await this.checkStatus(response);
    return response.json();
  };

  unpinRecording = async (userToken: string): Promise<number> => {
    const url = `${this.APIBaseURI}/pin/unpin`;
    const response = await fetch(url, {
      method: "POST",
      headers: {
        Authorization: `Token ${userToken}`,
        "Content-Type": "application/json;charset=UTF-8",
      },
    });
    await this.checkStatus(response);
    return response.status;
  };

  deletePin = async (userToken: string, pinID: number): Promise<number> => {
    const url = `${this.APIBaseURI}/pin/delete/${pinID}`;
    const response = await fetch(url, {
      method: "POST",
      headers: {
        Authorization: `Token ${userToken}`,
        "Content-Type": "application/json;charset=UTF-8",
      },
    });
    await this.checkStatus(response);
    return response.status;
  };

  getPinsForUser = async (userName: string, offset: number, count: number) => {
    if (!userName) {
      throw new SyntaxError("Username missing");
    }

    const query = `${this.APIBaseURI}/${userName}/pins?offset=${offset}&count=${count}`;

    const response = await fetch(query, {
      method: "GET",
    });

    await this.checkStatus(response);
    return response.json();
  };

  submitReviewToCB = async (
    userName: string,
    userToken: string,
    review: CritiqueBrainzReview
  ) => {
    const url = `${this.APIBaseURI}/user/${userName}/timeline-event/create/review`;
    const response = await fetch(url, {
      method: "POST",
      headers: {
        Authorization: `Token ${userToken}`,
        "Content-Type": "application/json;charset=UTF-8",
      },
      body: JSON.stringify({
        metadata: {
          entity_name: review.entity_name,
          entity_id: review.entity_id,
          entity_type: review.entity_type,
          text: review.text,
          language: review.languageCode,
          rating: review.rating,
        },
      }),
    });

    await this.checkStatus(response);
    return response.json();
  };

  lookupMBArtist = async (
    artistMBID: string,
    inc?: string
  ): Promise<Array<MusicBrainzArtist>> => {
    let url = `${this.APIBaseURI}/metadata/artist/?artist_mbids=${artistMBID}`;
    if (inc) {
      url += `&inc=${inc}`;
    }
    const response = await fetch(encodeURI(url));
    await this.checkStatus(response);
    return response.json();
  };

  importPlaylistFromSpotify = async (userToken?: string): Promise<any> => {
    const url = `${this.APIBaseURI}/playlist/import/spotify`;
    const response = await fetch(url, {
      method: "GET",
      headers: {
        Authorization: `Token ${userToken}`,
        "Content-Type": "application/json;charset=UTF-8",
      },
    });
    await this.checkStatus(response);
    return response.json();
  };

  importPlaylistFromAppleMusic = async (userToken?: string): Promise<any> => {
    const url = `${this.APIBaseURI}/playlist/import/apple_music`;
    const response = await fetch(url, {
      method: "GET",
      headers: {
        Authorization: `Token ${userToken}`,
        "Content-Type": "application/json;charset=UTF-8",
      },
    });
    await this.checkStatus(response);
    return response.json();
  };

  importSpotifyPlaylistTracks = async (
    userToken: string,
    playlistID: string
  ): Promise<any> => {
    const url = `${this.APIBaseURI}/playlist/spotify/${playlistID}/tracks`;
    const response = await fetch(url, {
      method: "GET",
      headers: {
        Authorization: `Token ${userToken}`,
        "Content-Type": "application/json;charset=UTF-8",
      },
    });
    await this.checkStatus(response);
    return response.json();
  };

  importAppleMusicPlaylistTracks = async (
    userToken: string,
    playlistID: string
  ): Promise<any> => {
    const url = `${this.APIBaseURI}/playlist/apple_music/${playlistID}/tracks`;
    const response = await fetch(url, {
      method: "GET",
      headers: {
        Authorization: `Token ${userToken}`,
        "Content-Type": "application/json;charset=UTF-8",
      },
    });
    await this.checkStatus(response);
    return response.json();
  };

  lookupMBRecording = async (
    recordingMBID: string,
    inc = "artists"
  ): Promise<MusicBrainzRecording> => {
    const url = `${this.MBBaseURI}/recording/${recordingMBID}?fmt=json&inc=${inc}`;
    const response = await fetch(encodeURI(url));
    await this.checkStatus(response);
    return response.json();
  };

  lookupMBRelease = async (
    releaseMBID: string,
    inc = "release-groups"
  ): Promise<
    (MusicBrainzRelease & WithReleaseGroup) | (MusicBrainzRelease & WithMedia)
  > => {
    const url = `${this.MBBaseURI}/release/${releaseMBID}?fmt=json&inc=${inc}`;
    const response = await fetch(encodeURI(url));
    await this.checkStatus(response);
    return response.json();
  };

  lookupMBReleaseGroup = async (
    releaseGroupMBID: string
  ): Promise<
    MusicBrainzReleaseGroup &
      WithArtistCredits & {
        releases: Array<MusicBrainzRelease & WithMedia>;
      }
  > => {
    const url = `${this.MBBaseURI}/release-group/${releaseGroupMBID}?fmt=json&inc=releases+artists+media`;
    const response = await fetch(encodeURI(url));
    await this.checkStatus(response);
    return response.json();
  };

  lookupMBReleaseFromTrack = async (
    trackMBID: string
  ): Promise<{
    "release-offset": number;
    "release-count": number;
    releases: Array<MusicBrainzRelease & WithMedia>;
  }> => {
    const url = `${this.MBBaseURI}/release?track=${trackMBID}&fmt=json`;
    const response = await fetch(encodeURI(url));
    await this.checkStatus(response);
    return response.json();
  };

  lookupReleaseFromColor = async (
    color: string,
    count?: number
  ): Promise<any> => {
    let query = `${this.APIBaseURI}/explore/color/${color}`;
    if (!isUndefined(count)) query += `?count=${count}`;
    const response = await fetch(query);
    await this.checkStatus(response);
    return response.json();
  };

  deleteFeedEvent = async (
    eventType: string,
    username: string,
    userToken: string,
    id: number
  ): Promise<any> => {
    if (!id) {
      throw new SyntaxError("Event ID not present");
    }
    const query = `${this.APIBaseURI}/user/${username}/feed/events/delete`;
    const response = await fetch(query, {
      method: "POST",
      headers: {
        Authorization: `Token ${userToken}`,
        "Content-Type": "application/json;charset=UTF-8",
      },
      body: JSON.stringify({ event_type: eventType, id }),
    });
    await this.checkStatus(response);
    return response.status;
  };

  hideFeedEvent = async (
    eventType: string,
    username: string,
    userToken: string,
    event_id: number
  ): Promise<any> => {
    if (!event_id) {
      throw new SyntaxError("Event ID not present");
    }
    const query = `${this.APIBaseURI}/user/${username}/feed/events/hide`;
    const response = await fetch(query, {
      method: "POST",
      headers: {
        Authorization: `Token ${userToken}`,
        "Content-Type": "application/json;charset=UTF-8",
      },
      body: JSON.stringify({ event_type: eventType, event_id }),
    });
    await this.checkStatus(response);
    return response.status;
  };

  unhideFeedEvent = async (
    eventType: string,
    username: string,
    userToken: string,
    event_id: number
  ): Promise<any> => {
    if (!event_id) {
      throw new SyntaxError("Event ID not present");
    }
    const query = `${this.APIBaseURI}/user/${username}/feed/events/unhide`;
    const response = await fetch(query, {
      method: "POST",
      headers: {
        Authorization: `Token ${userToken}`,
        "Content-Type": "application/json;charset=UTF-8",
      },
      body: JSON.stringify({ event_type: eventType, event_id }),
    });
    await this.checkStatus(response);
    return response.status;
  };

  thankFeedEvent = async (
<<<<<<< HEAD
    eventType: EventTypeT,
    username: string,
    userToken: string,
    event_id: number | undefined,
=======
    event_id: number | undefined,
    eventType: EventTypeT,
    userToken: string,
    username: string,
>>>>>>> 89e5ede3
    blurb_content: string
  ): Promise<any> => {
    if (!event_id) {
      throw new SyntaxError("Event ID not present");
    }
    const query = `${this.APIBaseURI}/user/${username}/timeline-event/create/thanks`;
    const response = await fetch(query, {
      method: "POST",
      headers: {
        Authorization: `Token ${userToken}`,
        "Content-Type": "application/json;charset=UTF-8",
      },
      body: JSON.stringify({
        metadata: {
          original_event_type: eventType,
          original_event_id: event_id,
          blurb_content,
        },
      }),
    });
    await this.checkStatus(response);
    return response.status;
  };

  lookupRecordingMetadata = async (
    trackName: string,
    artistName: string,
    metadata: boolean = true
  ): Promise<MetadataLookup | null> => {
    if (!trackName) {
      return null;
    }
    const queryParams: any = {
      recording_name: trackName,
    };
    if (artistName) {
      queryParams.artist_name = artistName;
    }
    if (metadata) {
      queryParams.metadata = true;
    }
    const url = new URL(`${this.APIBaseURI}/metadata/lookup/`);
    // Iterate and add each queryParams
    Object.keys(queryParams).map((key) =>
      url.searchParams.append(key, queryParams[key])
    );
    if (metadata) {
      url.searchParams.append("inc", "artist tag release");
    }

    const response = await fetch(url.toString());
    await this.checkStatus(response);
    return response.json();
  };

  getRecordingMetadata = async (
    recordingMBIDs: string[],
    metadata: boolean = true
  ): Promise<{ [mbid: string]: ListenMetadata } | null> => {
    if (!recordingMBIDs?.length) {
      return null;
    }
    const url = new URL(`${this.APIBaseURI}/metadata/recording/`);

    url.searchParams.append("recording_mbids", recordingMBIDs.join(","));

    if (metadata) {
      url.searchParams.append("inc", "artist tag release");
    }

    const response = await fetch(url.toString());
    await this.checkStatus(response);
    return response.json();
  };

  resetUserTimezone = async (
    userToken: string,
    zonename: string
  ): Promise<any> => {
    const url = `${this.APIBaseURI}/settings/timezone`;
    const response = await fetch(url, {
      method: "POST",
      headers: {
        Authorization: `Token ${userToken}`,
        "Content-Type": "application/json;charset=UTF-8",
      },
      body: JSON.stringify({ zonename }),
    });

    await this.checkStatus(response);
    return response.status;
  };

  submitPersonalRecommendation = async (
    userToken: string,
    userName: string,
    metadata: UserTrackPersonalRecommendationMetadata
  ) => {
    const url = `${this.APIBaseURI}/user/${userName}/timeline-event/create/recommend-personal`;
    const response = await fetch(url, {
      method: "POST",
      headers: {
        Authorization: `Token ${userToken}`,
        "Content-Type": "application/json;charset=UTF-8",
      },
      body: JSON.stringify({ metadata }),
    });

    await this.checkStatus(response);
    return response.status;
  };

  submitTroiPreferences = async (
    userToken: string,
    exportToSpotify: boolean
  ): Promise<any> => {
    const url = `${this.APIBaseURI}/settings/troi`;
    const response = await fetch(url, {
      method: "POST",
      headers: {
        Authorization: `Token ${userToken}`,
        "Content-Type": "application/json;charset=UTF-8",
      },
      body: JSON.stringify({ export_to_spotify: exportToSpotify }),
    });
    await this.checkStatus(response);
    return response.status;
  };

  submitBrainzplayerPreferences = async (
    userToken: string,
    brainzPlayerSettings: BrainzPlayerSettings
  ): Promise<any> => {
    const url = `${this.APIBaseURI}/settings/brainzplayer`;
    const response = await fetch(url, {
      method: "POST",
      headers: {
        Authorization: `Token ${userToken}`,
        "Content-Type": "application/json;charset=UTF-8",
      },
      body: JSON.stringify(brainzPlayerSettings),
    });
    await this.checkStatus(response);
    return response.status;
  };

  submitFlairPreferences = async (
    userToken: string,
    flair: Flair
  ): Promise<any> => {
    const url = `${this.APIBaseURI}/settings/flair`;
    const response = await fetch(url, {
      method: "POST",
      headers: {
        Authorization: `Token ${userToken}`,
        "Content-Type": "application/json;charset=UTF-8",
      },
      body: JSON.stringify({ flair }),
    });
    await this.checkStatus(response);
    return response.status;
  };

  exportPlaylistToSpotify = async (
    userToken: string,
    playlist_mbid: string
  ): Promise<any> => {
    const url = `${this.APIBaseURI}/playlist/${playlist_mbid}/export/spotify`;
    const response = await fetch(url, {
      method: "POST",
      headers: {
        Authorization: `Token ${userToken}`,
        "Content-Type": "application/json;charset=UTF-8",
      },
    });
    await this.checkStatus(response);
    return response.json();
  };

  exportPlaylistToAppleMusic = async (
    userToken: string,
    playlist_mbid: string
  ): Promise<any> => {
    const url = `${this.APIBaseURI}/playlist/${playlist_mbid}/export/apple_music`;
    const response = await fetch(url, {
      method: "POST",
      headers: {
        Authorization: `Token ${userToken}`,
        "Content-Type": "application/json;charset=UTF-8",
      },
    });
    await this.checkStatus(response);
    return response.json();
  };

  exportJSPFPlaylistToAppleMusic = async (
    userToken: string,
    playlist: JSPFPlaylist
  ): Promise<any> => {
    const url = `${this.APIBaseURI}/playlist/export-jspf/apple_music`;
    const response = await fetch(url, {
      method: "POST",
      headers: {
        Authorization: `Token ${userToken}`,
        "Content-Type": "application/json;charset=UTF-8",
      },
      body: JSON.stringify(playlist),
    });
    await this.checkStatus(response);
    return response.json();
  };

  exportJSPFPlaylistToSpotify = async (
    userToken: string,
    playlist: JSPFPlaylist
  ): Promise<any> => {
    if (!playlist) {
      throw new Error("Expected a playlist");
    }
    const url = `${this.APIBaseURI}/playlist/export-jspf/spotify`;
    const response = await fetch(url, {
      method: "POST",
      headers: {
        Authorization: `Token ${userToken}`,
        "Content-Type": "application/json;charset=UTF-8",
      },
      body: JSON.stringify(playlist),
    });
    await this.checkStatus(response);
    return response.json();
  };

  exportPlaylistToXSPF = async (
    userToken: string,
    playlist_mbid: string
  ): Promise<Blob> => {
    const url = `${this.APIBaseURI}/playlist/${playlist_mbid}/xspf`;
    const response = await fetch(url, {
      method: "GET",
      headers: {
        Authorization: `Token ${userToken}`,
        "Content-Type": "application/xspf+xml;charset=UTF-8",
      },
    });
    await this.checkStatus(response);
    return response.blob();
  };

  fetchSitewideFreshReleases = async (
    days?: number,
    past?: boolean,
    future?: boolean,
    sort?: SortOption,
    release_date?: string
  ): Promise<any> => {
    let url = `${this.APIBaseURI}/explore/fresh-releases/`;

    const queryParams: Array<string> = [];
    if (days) {
      queryParams.push(`days=${days}`);
    }
    if (past === false) {
      queryParams.push(`past=${past}`);
    }
    if (future === false) {
      queryParams.push(`future=${future}`);
    }
    if (sort) {
      queryParams.push(`sort=${sort}`);
    }
    if (release_date) {
      queryParams.push(`release_date=${release_date}`);
    }
    if (queryParams.length) {
      url += `?${queryParams.join("&")}`;
    }

    const response = await fetch(url);
    await this.checkStatus(response);
    return response.json();
  };

  fetchUserFreshReleases = async (
    username: string,
    past?: boolean,
    future?: boolean,
    sort?: SortOption
  ): Promise<any> => {
    if (!username) {
      throw new SyntaxError("Username missing");
    }
    let url = `${this.APIBaseURI}/user/${username}/fresh_releases`;

    const queryParams: Array<string> = [];
    if (sort) {
      queryParams.push(`sort=${sort}`);
    }

    if (past === false) {
      queryParams.push(`past=${past}`);
    }

    if (future === false) {
      queryParams.push(`future=${future}`);
    }
    if (queryParams.length) {
      url += `?${queryParams.join("&")}`;
    }
    const response = await fetch(url);
    await this.checkStatus(response);
    return response.json();
  };
  /** MusicBrainz */

  submitTagToMusicBrainz = async (
    entityType: string,
    entityMBID: string,
    tagName: string,
    action: TagActionType,
    musicBrainzAuthToken: string,
    retries: number = 2
  ): Promise<boolean> => {
    const formattedEntityName = kebabCase(entityType);
    // encode reserved characters
    const safeTagName = tagName
      .replace(/&/g, "&amp;")
      .replace(/</g, "&lt;")
      .replace(/>/g, "&gt;")
      .replace(/"/g, "&quot;")
      .replace(/'/g, "&apos;");
    try {
      const parser = new DOMParser();
      const xmlDocument = parser.parseFromString(
        `
        <metadata xmlns="http://musicbrainz.org/ns/mmd-2.0#">
          <${formattedEntityName}-list>
              <${formattedEntityName} id="${entityMBID}">
                  <user-tag-list>
                      <user-tag vote="${lowerCase(
                        action
                      )}"><name>${safeTagName}</name></user-tag>
                  </user-tag-list>
              </${formattedEntityName}>
          </${formattedEntityName}-list>
        </metadata>
      `,
        "application/xml"
      );

      // Check if the XML parsing threw an error; if so the first element will be a <parseerror>
      const isInvalid =
        xmlDocument.documentElement?.childNodes?.[0]?.nodeName ===
        "parsererror";
      if (isInvalid) {
        // Get the error text content from the <parseerror> element
        const errorText =
          xmlDocument.documentElement.childNodes[0].childNodes?.[1]
            ?.textContent;
        throw SyntaxError(`Invalid XML: ${errorText}`);
      }

      const url = `${this.MBBaseURI}/tag?client=listenbrainz-listening-now`;
      const serializer = new XMLSerializer();
      const body = serializer.serializeToString(xmlDocument);
      const response = await fetch(url, {
        method: "POST",
        headers: {
          "Content-Type": "application/xml; charset=utf-8",
          Authorization: `Bearer ${musicBrainzAuthToken}`,
        },
        body,
      });
      if (response.ok) {
        return true;
      }
      if (retries > 0) {
        let token = musicBrainzAuthToken;
        if (response.status === 401) {
          // Token is probably expired, refresh it before trying again
          // Currently the error messgae and status is the same for wrong credentials
          // and expired token, so we can't know exactly what the issue is. See MBS-13068
          token = await this.refreshMusicbrainzToken();
        }
        return this.submitTagToMusicBrainz(
          entityType,
          entityMBID,
          tagName,
          action,
          token,
          retries - 1
        );
      }
      return false;
    } catch (err) {
      console.error(err);
      return false;
    }
  };

  artistLookup = async (
    searchQuery: string,
    offset: number = 0,
    count: number = 25
  ): Promise<ArtistTypeSearchResult> => {
    const url = `${this.MBBaseURI}/artist?query=${searchQuery}&fmt=json&offset=${offset}&limit=${count}`;
    const response = await fetch(url);
    await this.checkStatus(response);
    return response.json();
  };

  albumLookup = async (
    searchQuery: string,
    offset: number = 0,
    count: number = 25
  ): Promise<AlbumTypeSearchResult> => {
    const url = `${this.MBBaseURI}/release-group?query=${searchQuery}&fmt=json&offset=${offset}&limit=${count}`;
    const response = await fetch(url);
    await this.checkStatus(response);
    return response.json();
  };

  recordingLookup = async (
    searchQuery: string,
    offset: number = 0,
    count: number = 25
  ): Promise<TrackTypeSearchResult> => {
    const url = `${this.MBBaseURI}/recording?query=${searchQuery}&fmt=json&offset=${offset}&limit=${count}`;
    const response = await fetch(url);
    await this.checkStatus(response);
    return response.json();
  };

  searchMBRelease = async (
    searchQuery: string
  ): Promise<{
    count: number;
    offset: number;
    releases: Array<
      MusicBrainzRelease & WithReleaseGroup & WithArtistCredits & WithMedia
    >;
  }> => {
    const url = `${this.MBBaseURI}/release?query=${searchQuery}&fmt=json`;
    const response = await fetch(url);
    await this.checkStatus(response);
    return response.json();
  };

  getArtistWikipediaExtract = async (artistMBID: string): Promise<string> => {
    const url = `https://musicbrainz.org/artist/${artistMBID}/wikipedia-extract`;
    const response = await fetch(url);
    const { wikipediaExtract } = await response.json();

    if (!wikipediaExtract || !wikipediaExtract.content) {
      return "No wiki data found.";
    }

    const htmlParser = new DOMParser();
    const htmlData = htmlParser.parseFromString(
      wikipediaExtract.content,
      "text/html"
    );
    const htmlParagraphs = htmlData.querySelector("p:not(.mw-empty-elt)");

    return htmlParagraphs?.textContent || "No wiki data found.";
  };

  getTopRecordingsForArtist = async (
    artistMBID: string
  ): Promise<RecordingType[]> => {
    const url = `${this.APIBaseURI}/popularity/top-recordings-for-artist/${artistMBID}`;
    const response = await fetch(url);
    await this.checkStatus(response);
    return response.json();
  };

  getTopReleaseGroupsForArtist = async (
    artistMBID: string
  ): Promise<ReleaseGroupType[]> => {
    const url = `${this.APIBaseURI}/popularity/top-release-groups-for-artist/${artistMBID}`;
    const response = await fetch(url);
    await this.checkStatus(response);
    return response.json();
  };

  searchPlaylistsForUser = async (
    searchQuery: string,
    musicbrainzID: string,
    count: number = 25,
    offset: number = 0
  ): Promise<PlaylistTypeSearchResult> => {
    const url = `${this.APIBaseURI}/user/${musicbrainzID}/playlists/search?query=${searchQuery}&count=${count}&offset=${offset}`;
    const response = await fetch(url);
    await this.checkStatus(response);
    return response.json();
  };

  searchPlaylists = async (
    searchQuery: string,
    count: number = 25,
    offset: number = 0
  ): Promise<PlaylistTypeSearchResult> => {
    const url = `${this.APIBaseURI}/playlist/search?query=${searchQuery}&count=${count}&offset=${offset}`;
    const response = await fetch(url);
    await this.checkStatus(response);
    return response.json();
  };

  getUserFlairs = async (): Promise<Record<string, Flair>> => {
    const url = `${this.APIBaseURI}/donors/all-flairs`;
    const response = await fetch(url);
    await this.checkStatus(response);
    return response.json();
  };
}<|MERGE_RESOLUTION|>--- conflicted
+++ resolved
@@ -1428,17 +1428,10 @@
   };
 
   thankFeedEvent = async (
-<<<<<<< HEAD
-    eventType: EventTypeT,
-    username: string,
-    userToken: string,
-    event_id: number | undefined,
-=======
     event_id: number | undefined,
     eventType: EventTypeT,
     userToken: string,
     username: string,
->>>>>>> 89e5ede3
     blurb_content: string
   ): Promise<any> => {
     if (!event_id) {
