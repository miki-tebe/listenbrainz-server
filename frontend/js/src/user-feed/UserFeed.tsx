import { IconProp } from "@fortawesome/fontawesome-svg-core";
import {
  faBell,
  faCircle,
  faComments,
  faEye,
  faEyeSlash,
  faHandHoldingHeart,
  faHeadphones,
  faHeart,
  faPaperPlane,
  faPlayCircle,
  faQuestion,
  faRefresh,
  faRss,
  faThumbsUp,
  faThumbtack,
  faTrash,
  faUserPlus,
  faUserSecret,
  faUserSlash,
} from "@fortawesome/free-solid-svg-icons";
import { FontAwesomeIcon } from "@fortawesome/react-fontawesome";
import DOMPurify from "dompurify";
import { reject as _reject } from "lodash";
import * as React from "react";
import { Helmet } from "react-helmet";
import { toast } from "react-toastify";

import NiceModal from "@ebay/nice-modal-react";
import {
  InfiniteData,
  useInfiniteQuery,
  useMutation,
  useQueryClient,
} from "@tanstack/react-query";
import { useParams } from "react-router-dom";
import { faCalendarPlus } from "@fortawesome/free-regular-svg-icons";
import { useBrainzPlayerDispatch } from "../common/brainzplayer/BrainzPlayerContext";
import ListenCard from "../common/listens/ListenCard";
import ListenControl from "../common/listens/ListenControl";
import Username from "../common/Username";
import SyndicationFeedModal from "../components/SyndicationFeedModal";
import { ToastMsg } from "../notifications/Notifications";
import GlobalAppContext from "../utils/GlobalAppContext";
import {
  feedReviewEventToListen,
  getAdditionalContent,
  getPersonalRecommendationEventContent,
  getReviewEventContent,
  personalRecommendationEventToListen,
  preciseTimestamp,
} from "../utils/utils";
import ThanksModal from "./ThanksModal";
import type { FeedFetchParams } from "./types";
import { EventType } from "./types";
import Card from "../components/Card";

enum EventTypeinMessage {
  personal_recording_recommendation = "personally recommending a track",
  recording_recommendation = "recommending a track",
  recording_pin = "pinning a track",
}

type UserFeedPageProps = {
  events: TimelineEvent<EventMetadata>[];
};

function isEventListenable(event?: TimelineEvent<EventMetadata>): boolean {
  if (!event) {
    return false;
  }
  const { event_type } = event;
  return (
    event_type === EventType.RECORDING_RECOMMENDATION ||
    event_type === EventType.RECORDING_PIN ||
    event_type === EventType.LIKE ||
    event_type === EventType.LISTEN ||
    event_type === EventType.REVIEW ||
    event_type === EventType.PERSONAL_RECORDING_RECOMMENDATION
  );
}

function getEventTypeIcon(eventType: EventTypeT) {
  switch (eventType) {
    case EventType.RECORDING_RECOMMENDATION:
      return faThumbsUp;
    case EventType.LISTEN:
      return faHeadphones;
    case EventType.LIKE:
      return faHeart;
    case EventType.FOLLOW:
      return faUserPlus;
    case EventType.STOP_FOLLOW:
      return faUserSlash;
    case EventType.BLOCK_FOLLOW:
      return faUserSecret;
    case EventType.NOTIFICATION:
      return faBell;
    case EventType.RECORDING_PIN:
      return faThumbtack;
    case EventType.REVIEW:
      return faComments;
    case EventType.PERSONAL_RECORDING_RECOMMENDATION:
      return faPaperPlane;
    case EventType.THANKS:
      return faHandHoldingHeart;
    default:
      return faQuestion;
  }
}

function getReviewEntityName(entity_type: ReviewableEntityType): string {
  switch (entity_type) {
    case "artist":
      return "an artist";
    case "recording":
      return "a track";
    case "release_group":
      return "an album";
    default:
      return entity_type;
  }
}

function getEventTypePhrase(event: TimelineEvent<EventMetadata>): string {
  const { event_type } = event;
  let review: CritiqueBrainzReview;
  switch (event_type) {
    case EventType.RECORDING_RECOMMENDATION:
      return "recommended a track";
    case EventType.LISTEN:
      return "listened to a track";
    case EventType.LIKE:
      return "added a track to their favorites";
    case EventType.RECORDING_PIN:
      return "pinned a track";
    case EventType.REVIEW: {
      review = event.metadata as CritiqueBrainzReview;
      return `reviewed ${getReviewEntityName(review.entity_type)}`;
    }
    case EventType.PERSONAL_RECORDING_RECOMMENDATION:
      return "personally recommended a track";
    case EventType.THANKS:
      return `thanked a ${event.event_type}`;
    default:
      return "";
  }
}
type UserFeedLoaderData = UserFeedPageProps;
export default function UserFeedPage() {
  const { currentUser, APIService } = React.useContext(GlobalAppContext);
  const dispatch = useBrainzPlayerDispatch();

  const prevListens = React.useRef<Listen[]>([]);

  const params = useParams();
  const queryClient = useQueryClient();

  const queryKey = ["feed", params];

  const fetchEvents = React.useCallback(
    async ({ pageParam }: any) => {
      const { minTs, maxTs } = pageParam;
      const newEvents = await APIService.getFeedForUser(
        currentUser.name,
        currentUser.auth_token!,
        minTs,
        maxTs
      );
      return { events: newEvents };
    },
    [APIService, currentUser]
  );

  const {
    refetch,
    data,
    isLoading,
    isError,
    fetchNextPage,
    fetchPreviousPage,
    hasNextPage,
    isFetching,
    isFetchingNextPage,
  } = useInfiniteQuery<
    UserFeedLoaderData,
    unknown,
    InfiniteData<UserFeedLoaderData>,
    unknown[],
    FeedFetchParams
  >({
    queryKey,
    initialPageParam: { maxTs: Math.ceil(Date.now() / 1000) },
    queryFn: fetchEvents,
    getNextPageParam: (lastPage, allPages, lastPageParam) => ({
      maxTs:
        lastPage.events[lastPage.events.length - 1]?.created ??
        lastPageParam.maxTs,
    }),
    getPreviousPageParam: (lastPage, allPages, lastPageParam) => ({
      minTs: lastPage?.events?.length
        ? lastPage.events[0].created + 1
        : lastPageParam.minTs ?? Math.ceil(Date.now() / 1000),
    }),
  });

  const { pages } = data || {}; // safe destructuring of possibly undefined data object
  // Flatten the pages of events from the infite query
  const events = pages?.map((page) => page.events).flat() ?? [];

  // Events mentioned in thank you events but not part of current cache, fetched separately as needed
  const [separatelyLoadedEvents, setSeparatelyLoadedEvents] = React.useState<
    TimelineEvent<EventMetadata>[]
  >([]);

  React.useEffect(() => {
    async function fetchThankedEvents(missingEventsIDs: number[]) {
      // Prefetch each missing original event missing from thank you events
      // separately from fetching the feed pages
      const promises = missingEventsIDs.map((eventId) => {
        return queryClient.ensureQueryData({
          queryKey: ["feed-event", eventId],
          queryFn: () =>
            APIService.getFeedEvent(
              eventId,
              currentUser.name,
              currentUser.auth_token as string
            ),
        });
      });
      const resultsArray: TimelineEvent<EventMetadata>[] = [];
      const promiseResults = await Promise.allSettled(promises);
      promiseResults.forEach((res, idx) => {
        if (res.status === "fulfilled") {
          resultsArray.push(res.value);
        } else {
          // eslint-disable-next-line no-console
          console.error(res.reason);
        }
      });
      setSeparatelyLoadedEvents(resultsArray);
    }
    const feedEvents = data?.pages.map((page) => page.events).flat();
    // Extract IDs of events referenced in thank you events currently in cache
    const thankYouOriginalEventIds = feedEvents
      ?.filter((ev) => ev.event_type === EventType.THANKS)
      .map((ev) => {
        const metadata = ev.metadata as ThanksMetadata;
        return metadata.original_event_id;
      });
    const missingEventsIDs = thankYouOriginalEventIds?.filter(
      (originalEventId) => !feedEvents?.some((ev) => ev.id === originalEventId)
    );
    if (missingEventsIDs?.length) {
      fetchThankedEvents(missingEventsIDs);
    }
  }, [data, APIService, currentUser, queryClient]);

  const listens = events
    ?.filter(isEventListenable)
    .map((event) => event?.metadata) as Listen[];

  React.useEffect(() => {
    // Since we're using infinite queries, we need to manually set the ambient queue and also ensure
    // that only the newly fetched listens are added to the botom of the queue.
    // But on first load, we need to add replace the entire queue with the listens

    if (!prevListens.current?.length) {
      dispatch({
        type: "SET_AMBIENT_QUEUE",
        data: listens,
      });
    } else {
      const newListens = listens.filter(
        (listen) => !prevListens.current?.includes(listen)
      );
      dispatch({
        type: "ADD_MULTIPLE_LISTEN_TO_BOTTOM_OF_AMBIENT_QUEUE",
        data: newListens,
      });
    }

    prevListens.current = listens;
    // eslint-disable-next-line react-hooks/exhaustive-deps
  }, [listens]);

  const changeEventVisibility = React.useCallback(
    async (event: TimelineEvent<EventMetadata>) => {
      const { hideFeedEvent, unhideFeedEvent } = APIService;
      // if the event was previously hidden, unhide it. Otherwise, hide the event
      const action = event.hidden ? unhideFeedEvent : hideFeedEvent;
      try {
        const status = await action(
          event.event_type,
          currentUser.name,
          currentUser.auth_token as string,
          event.id!
        );

        if (status === 200) {
          return event;
        }
      } catch (error) {
        toast.error(
          <ToastMsg
            title="Could not hide or unhide event"
            message={error.toString()}
          />,
          { toastId: "hide-error" }
        );
      }
      return undefined;
    },
    [APIService, currentUser]
  );

  // When this mutation succeeds, modify the query cache accordingly to avoid refetching all the content
  const { mutate: hideEventMutation } = useMutation({
    mutationFn: changeEventVisibility,
    onSuccess: (modifiedEvent, variables, context) => {
      queryClient.setQueryData<InfiniteData<UserFeedLoaderData, unknown>>(
        queryKey,
        (oldData) => {
          const newPages = oldData?.pages.map((page) => ({
            events: page.events.map((traversedEvent) => {
              if (
                traversedEvent.event_type === modifiedEvent?.event_type &&
                traversedEvent.id === modifiedEvent?.id
              ) {
                return { ...traversedEvent, hidden: !modifiedEvent.hidden };
              }
              return traversedEvent;
            }),
          }));
          return { pages: newPages ?? [], pageParams: queryKey };
        }
      );
    },
  });

  const deleteFeedEvent = React.useCallback(
    async (event: TimelineEvent<EventMetadata>) => {
      if (
        event.event_type === EventType.RECORDING_RECOMMENDATION ||
        event.event_type === EventType.PERSONAL_RECORDING_RECOMMENDATION ||
        event.event_type === EventType.NOTIFICATION
      ) {
        try {
          const status = await APIService.deleteFeedEvent(
            event.event_type,
            currentUser.name,
            currentUser.auth_token as string,
            event.id!
          );
          if (status === 200) {
            toast.success(
              <ToastMsg title="Successfully deleted!" message="" />,
              {
                toastId: "deleted",
              }
            );
            return event;
          }
        } catch (error) {
          toast.error(
            <ToastMsg
              title="Could not delete event"
              message={
                <>
                  Something went wrong when we tried to delete your event,
                  please try again or contact us if the problem persists.
                  <br />
                  <strong>
                    {error.name}: {error.message}
                  </strong>
                </>
              }
            />,
            { toastId: "delete-error" }
          );
        }
      } else if (event.event_type === EventType.RECORDING_PIN) {
        try {
          const status = await APIService.deletePin(
            currentUser.auth_token as string,
            event.id as number
          );
          if (status === 200) {
            toast.success(
              <ToastMsg title="Successfully deleted!" message="" />,
              {
                toastId: "deleted",
              }
            );
            return event;
          }
        } catch (error) {
          toast.error(
            <ToastMsg
              title="Could not delete event"
              message={
                <>
                  Something went wrong when we tried to delete your event,
                  please try again or contact us if the problem persists.
                  <br />
                  <strong>
                    {error.name}: {error.message}
                  </strong>
                </>
              }
            />,
            { toastId: "delete-error" }
          );
        }
      }
      return undefined;
    },
    [APIService, currentUser]
  );
  // When this mutation succeeds, modify the query cache accordingly to avoid refetching all the content
  const { mutate: deleteEventMutation } = useMutation({
    mutationFn: deleteFeedEvent,
    onSuccess: (deletedEvent) => {
      queryClient.setQueryData<InfiniteData<UserFeedLoaderData>>(
        queryKey,
        (oldData) => {
          if (!oldData) return oldData;
          const newPagesArray = oldData?.pages.map((page) => ({
            events: _reject(page.events, (traversedEvent) => {
              return (
                traversedEvent.event_type === deletedEvent?.event_type &&
                traversedEvent.id === deletedEvent?.id
              );
            }),
          }));
          return { pages: newPagesArray, pageParams: queryKey };
        }
      );
    },
  });

  const renderEventActionButton = (
    event: TimelineEvent<EventMetadata>,
    isSubEvent = false
  ) => {
    const { event_type, hidden } = event;
    const isOwnEvent = event.user_name === currentUser.name;
<<<<<<< HEAD
    const isDeletable = isOwnEvent && [
      EventType.NOTIFICATION,
      EventType.RECORDING_RECOMMENDATION,
      EventType.PERSONAL_RECORDING_RECOMMENDATION,
      EventType.RECORDING_PIN,
      EventType.THANKS,
     ].includes(event_type as EventType);
    const isThankable = !isSubEvent && !isOwnEvent && [
      EventType.RECORDING_RECOMMENDATION,
      EventType.PERSONAL_RECORDING_RECOMMENDATION,
      EventType.RECORDING_PIN,
      EventType.REVIEW,
    ].includes(event_type as EventType);
    const isHidable = !isSubEvent && !isOwnEvent &&
    ![
      EventType.FOLLOW,
      EventType.BLOCK_FOLLOW,
      EventType.STOP_FOLLOW,
    ].includes(event_type as EventType);
      
      return (
        <>
          { isThankable && (
            <ListenControl
              title="Thanks"
              text=""
              icon={faHandshake}
              buttonClassName="btn btn-link btn-xs"
              action={() => {
                NiceModal.show(ThanksModal, {
                  original_event_id: event.id!,
                  original_event_type: event.event_type,
                });
              }}
              isDropdown={false}
            />
          )} 
          { hidden && <ListenControl
=======
    const isDeletable =
      isOwnEvent &&
      [
        EventType.NOTIFICATION,
        EventType.RECORDING_RECOMMENDATION,
        EventType.PERSONAL_RECORDING_RECOMMENDATION,
        EventType.RECORDING_PIN,
        EventType.THANKS,
      ].includes(event_type as EventType);
    const isThankable =
      !isSubEvent &&
      !isOwnEvent &&
      [
        EventType.RECORDING_RECOMMENDATION,
        EventType.PERSONAL_RECORDING_RECOMMENDATION,
        EventType.RECORDING_PIN,
        EventType.REVIEW,
      ].includes(event_type as EventType);
    const isHidable =
      !isSubEvent &&
      !isOwnEvent &&
      ![
        EventType.FOLLOW,
        EventType.BLOCK_FOLLOW,
        EventType.STOP_FOLLOW,
      ].includes(event_type as EventType);

    return (
      <>
        {isThankable && (
          <ListenControl
            title="Say thanks"
            text=""
            icon={faHandHoldingHeart}
            iconSize="lg"
            buttonClassName="btn btn-link btn-xs"
            action={() => {
              NiceModal.show(ThanksModal, {
                original_event_id: event.id!,
                original_event_type: event.event_type,
              });
            }}
            dataToggle="modal"
            dataTarget="#ThanksModal"
          />
        )}
        {hidden && (
          <ListenControl
>>>>>>> e1e02418
            title="Unhide Event"
            text=""
            icon={faEye}
            iconSize="lg"
            buttonClassName="btn btn-link btn-xs"
            action={() => {
              hideEventMutation(event);
            }}
            isDropdown={false}
          />
        )}
        {!hidden && isHidable && (
          <ListenControl
            title="Hide Event"
            text=""
            icon={faEyeSlash}
            iconSize="lg"
            buttonClassName="btn btn-link btn-xs"
            action={() => {
              hideEventMutation(event);
            }}
            isDropdown={false}
          />
        )}
        {isDeletable && (
          <ListenControl
            title="Delete Event"
            text=""
            icon={faTrash}
            iconSize="lg"
            buttonClassName="btn btn-link btn-xs"
            action={() => {
              deleteEventMutation(event);
            }}
            isDropdown={false}
          />
        )}
      </>
    );
  };

  const renderEventContent = (event: TimelineEvent<EventMetadata>) => {
    if (isEventListenable(event) && !event.hidden) {
      const { metadata, event_type } = event;
      let listen: Listen;
      let additionalContent: string | JSX.Element;
      if (event_type === EventType.REVIEW) {
        const typedMetadata = metadata as CritiqueBrainzReview;
        // Users can review various entity types, and we need to format the review as a Listen accordingly
        listen = feedReviewEventToListen(typedMetadata);
        additionalContent = getReviewEventContent(typedMetadata);
      } else if (event_type === EventType.PERSONAL_RECORDING_RECOMMENDATION) {
        const typedMetadata = metadata as UserTrackPersonalRecommendationMetadata;
        listen = personalRecommendationEventToListen(typedMetadata);
        additionalContent = getPersonalRecommendationEventContent(
          typedMetadata,
          currentUser.name === event.user_name
        );
      } else {
        listen = metadata as Listen;
        additionalContent = getAdditionalContent(metadata);
      }
      let additionalMenuItems;
      if (
        (event.event_type === EventType.RECORDING_RECOMMENDATION ||
          event.event_type === EventType.PERSONAL_RECORDING_RECOMMENDATION ||
          event.event_type === EventType.RECORDING_PIN ||
          event.event_type === EventType.THANKS) &&
        event.user_name === currentUser.name
      ) {
        additionalMenuItems = [
          <ListenControl
            icon={faTrash}
            title="Delete Event"
            text="Delete Event"
            // eslint-disable-next-line react/jsx-no-bind
            action={() => {
              deleteEventMutation(event);
            }}
          />,
        ];
      }
      return (
        <div className="event-content">
          <ListenCard
            showUsername={false}
            showTimestamp={false}
            listen={listen}
            additionalContent={additionalContent}
            additionalMenuItems={additionalMenuItems}
          />
        </div>
      );
    }
    if (event.event_type === EventType.THANKS && !event.hidden) {
      const { metadata } = event as TimelineEvent<ThanksMetadata>;
      if (!metadata?.blurb_content?.length) {
        return null;
      }
      return (
        <div className="event-content">
          <Card className="listen-card">
            <div className="main-content">{metadata?.blurb_content}</div>
          </Card>
        </div>
      );
    }
    return null;
  };

  const renderEventText = (event: TimelineEvent<EventMetadata>) => {
    const { event_type, user_name, metadata } = event;
    if (event.hidden) {
      return (
        <i>
          <span className="event-description-text">This event is hidden</span>
        </i>
      );
    }
    if (event_type === EventType.FOLLOW) {
      const {
        user_name_0,
        user_name_1,
      } = metadata as UserRelationshipEventMetadata;
      const currentUserFollows = currentUser.name === user_name_0;
      const currentUserFollowed = currentUser.name === user_name_1;
      if (currentUserFollows) {
        return (
          <span className="event-description-text">
            You are now following <Username username={user_name_1} />
          </span>
        );
      }
      if (currentUserFollowed) {
        return (
          <span className="event-description-text">
            <Username username={user_name_0} /> is now following you
          </span>
        );
      }
      return (
        <span className="event-description-text">
          <Username username={user_name_0} /> is now following{" "}
          <Username username={user_name_1} />
        </span>
      );
    }
    if (event_type === EventType.NOTIFICATION) {
      const { message } = metadata as NotificationEventMetadata;
      return (
        <span
          className="event-description-text"
          // Sanitize the HTML string before passing it to dangerouslySetInnerHTML
          // eslint-disable-next-line react/no-danger
          dangerouslySetInnerHTML={{
            __html: DOMPurify.sanitize(message),
          }}
        />
      );
    }
    if (event_type === EventType.THANKS) {
      const {
        original_event_type,
        thanker_username,
        thankee_username,
      } = metadata as ThanksMetadata;

      if (thanker_username === currentUser.name) {
        return (
          <span className="event-description-text">
            You thanked <Username username={thankee_username} /> for{" "}
            {
              EventTypeinMessage[
                original_event_type as keyof typeof EventTypeinMessage
              ]
            }
          </span>
        );
      }
      if (thankee_username === currentUser.name) {
        return (
          <span className="event-description-text">
            <Username username={thanker_username} /> thanked you for{" "}
            {
              EventTypeinMessage[
                original_event_type as keyof typeof EventTypeinMessage
              ]
            }
          </span>
        );
      }
    }

    const userLinkOrYou =
      user_name === currentUser.name ? (
        "You"
      ) : (
        <Username username={user_name} />
      );
    return (
      <span className="event-description-text">
        {userLinkOrYou} {getEventTypePhrase(event)}
      </span>
    );
  };

  const renderSubEvent = (
    subEvent: TimelineEvent<EventMetadata> | undefined
  ) => {
    if (!subEvent)
      return (
        <div className="muted">This event was deleted or cannot be loaded</div>
      );

    return (
      <div>
        <details>
          <summary className="event-description">
            <span className={`event-icon ${subEvent.event_type}`} />
            {renderEventText(subEvent)}

            <span className="event-time">
              {preciseTimestamp(subEvent.created * 1000)}
              {renderEventActionButton(subEvent, true)}
            </span>
          </summary>
          {renderEventContent(subEvent)}
        </details>
      </div>
    );
  };

  return (
    <>
      <Helmet>
        <title>Feed</title>
      </Helmet>
      <div className="row">
        <div className="col-lg-9">
          <div className="listen-header">
            <h3 className="header-with-line">Latest activity</h3>
            {/* Commented out as new OAuth is not merged yet. */}
            {/* <button
              type="button"
              className="btn btn-icon btn-info atom-button"
              title="Subscribe to syndication feed (Atom)"
              onClick={() => {
                NiceModal.show(SyndicationFeedModal, {
                  feedTitle: `Latest activity`,
                  options: [
                    {
                      label: "Time range",
                      key: "minutes",
                      type: "dropdown",
                      tooltip:
                        "Select the time range for the feed. For instance, choosing '30 minutes' will include events from the last 30 minutes. It's recommended to set your feed reader's refresh interval to match this time range for optimal updates.",
                      values: [
                        {
                          id: "10minutes",
                          value: "10",
                          displayValue: "10 minutes",
                        },
                        {
                          id: "30minutes",
                          value: "30",
                          displayValue: "30 minutes",
                        },
                        {
                          id: "1hour",
                          value: "60",
                          displayValue: "1 hour",
                        },
                        {
                          id: "2hours",
                          value: "120",
                          displayValue: "2 hours",
                        },
                        {
                          id: "4hours",
                          value: "240",
                          displayValue: "4 hours",
                        },
                        {
                          id: "8hours",
                          value: "480",
                          displayValue: "8 hours",
                        },
                      ],
                    },
                  ],
                  baseUrl: `${getBaseUrl()}/syndication-feed/user/${
                    currentUser?.name
                  }/events`,
                });
              }}
            >
              <FontAwesomeIcon icon={faRss} size="sm" />
            </button> */}
            <button
              type="button"
              className="btn btn-info btn-rounded play-tracks-button text-nowrap"
              title="Play album"
              onClick={() => {
                window.postMessage(
                  {
                    brainzplayer_event: "play-ambient-queue",
                    payload: listens,
                  },
                  window.location.origin
                );
              }}
            >
              <FontAwesomeIcon icon={faPlayCircle} fixedWidth /> Play all
            </button>
          </div>
          {isError ? (
            <>
              <div className="alert alert-warning text-center">
                There was an error while trying to load your feed. Please try
                again
              </div>
              <div className="text-center">
                <button
                  type="button"
                  className="btn btn-warning"
                  onClick={() => {
                    refetch();
                  }}
                >
                  Reload feed
                </button>
              </div>
            </>
          ) : (
            <>
              <div className="text-center mb-15">
                <button
                  type="button"
                  className="btn btn-outline-info"
                  onClick={() => {
                    fetchPreviousPage();
                  }}
                  disabled={isFetching}
                >
                  <FontAwesomeIcon icon={faRefresh} />
                  &nbsp;
                  {isLoading || isFetching ? "Refreshing..." : "Refresh"}
                </button>
              </div>
              <div
                id="timeline"
                data-testid="timeline"
                style={{ opacity: isLoading ? "0.4" : "1" }}
              >
                <ul>
                  {events?.map((event) => {
                    const { created, event_type, user_name, metadata } = event;
                    let subEventElement;
                    if (event_type === EventType.THANKS && !event.hidden) {
                      const {
                        original_event_id,
                        original_event_type,
                      } = metadata as ThanksMetadata;
                      const filterMethod = (
                        evt: TimelineEvent<EventMetadata> | undefined
                      ) =>
                        evt?.id === original_event_id &&
                        evt?.event_type === original_event_type;
                      const subEvent =
                        events?.find(filterMethod) ||
                        separatelyLoadedEvents?.find(filterMethod);
                      subEventElement = renderSubEvent(subEvent);
                    }

                    return (
                      <li
                        className="timeline-event"
                        key={`event-${user_name}-${created}`}
                      >
                        <div className="event-description">
                          <span className={`event-icon ${event_type}`}>
                            <span className="fa-layers">
                              <FontAwesomeIcon
                                icon={faCircle as IconProp}
                                transform="grow-8"
                                fixedWidth
                              />
                              <FontAwesomeIcon
                                icon={getEventTypeIcon(event_type) as IconProp}
                                inverse
                                transform="shrink-3"
                                fixedWidth
                              />
                            </span>
                          </span>
                          {renderEventText(event)}

                          <span className="event-time">
                            {preciseTimestamp(created * 1000)}
                            {renderEventActionButton(event)}
                          </span>
                        </div>

                        {renderEventContent(event)}

                        {subEventElement && (
                          <ul>
                            <li className="timeline-event timeline-sub-event">
                              {subEventElement}
                            </li>
                          </ul>
                        )}
                      </li>
                    );
                  })}
                </ul>
              </div>
              {Boolean(events?.length) && (
                <div
                  className="text-center mb-15"
                  style={{
                    width: "50%",
                    marginLeft: "auto",
                    marginRight: "auto",
                  }}
                >
                  <button
                    type="button"
                    className="btn btn-outline-info w-100"
                    onClick={() => fetchNextPage()}
                    disabled={!hasNextPage || isFetchingNextPage}
                  >
                    <FontAwesomeIcon icon={faCalendarPlus} />
                    &nbsp;
                    {(isLoading || isFetchingNextPage) && "Loading more..."}
                    {!(isLoading || isFetchingNextPage) &&
                      (hasNextPage ? "Load More" : "Nothing more to load")}
                  </button>
                </div>
              )}
            </>
          )}
        </div>
      </div>
    </>
  );
}<|MERGE_RESOLUTION|>--- conflicted
+++ resolved
@@ -446,46 +446,6 @@
   ) => {
     const { event_type, hidden } = event;
     const isOwnEvent = event.user_name === currentUser.name;
-<<<<<<< HEAD
-    const isDeletable = isOwnEvent && [
-      EventType.NOTIFICATION,
-      EventType.RECORDING_RECOMMENDATION,
-      EventType.PERSONAL_RECORDING_RECOMMENDATION,
-      EventType.RECORDING_PIN,
-      EventType.THANKS,
-     ].includes(event_type as EventType);
-    const isThankable = !isSubEvent && !isOwnEvent && [
-      EventType.RECORDING_RECOMMENDATION,
-      EventType.PERSONAL_RECORDING_RECOMMENDATION,
-      EventType.RECORDING_PIN,
-      EventType.REVIEW,
-    ].includes(event_type as EventType);
-    const isHidable = !isSubEvent && !isOwnEvent &&
-    ![
-      EventType.FOLLOW,
-      EventType.BLOCK_FOLLOW,
-      EventType.STOP_FOLLOW,
-    ].includes(event_type as EventType);
-      
-      return (
-        <>
-          { isThankable && (
-            <ListenControl
-              title="Thanks"
-              text=""
-              icon={faHandshake}
-              buttonClassName="btn btn-link btn-xs"
-              action={() => {
-                NiceModal.show(ThanksModal, {
-                  original_event_id: event.id!,
-                  original_event_type: event.event_type,
-                });
-              }}
-              isDropdown={false}
-            />
-          )} 
-          { hidden && <ListenControl
-=======
     const isDeletable =
       isOwnEvent &&
       [
@@ -528,13 +488,11 @@
                 original_event_type: event.event_type,
               });
             }}
-            dataToggle="modal"
-            dataTarget="#ThanksModal"
+            isDropdown={false}
           />
         )}
         {hidden && (
           <ListenControl
->>>>>>> e1e02418
             title="Unhide Event"
             text=""
             icon={faEye}
