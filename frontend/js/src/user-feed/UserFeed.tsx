/* eslint-disable jsx-a11y/anchor-is-valid */
import * as React from "react";
import { toast } from "react-toastify";
import {
  faBell,
  faCircle,
  faHeadphones,
  faHeart,
  faQuestion,
  faThumbsUp,
  faUserPlus,
  faUserSecret,
  faUserSlash,
  faThumbtack,
  faTrash,
  faEye,
  faEyeSlash,
  faComments,
  faPaperPlane,
} from "@fortawesome/free-solid-svg-icons";
import { FontAwesomeIcon } from "@fortawesome/react-fontawesome";
import { IconProp } from "@fortawesome/fontawesome-svg-core";
import { reject as _reject } from "lodash";
import { sanitize } from "dompurify";
import { Helmet } from "react-helmet";

import GlobalAppContext from "../utils/GlobalAppContext";
import BrainzPlayer from "../common/brainzplayer/BrainzPlayer";
import Loader from "../components/Loader";
import ListenCard from "../common/listens/ListenCard";
import {
  preciseTimestamp,
  getAdditionalContent,
  feedReviewEventToListen,
  getReviewEventContent,
  personalRecommendationEventToListen,
  getPersonalRecommendationEventContent,
} from "../utils/utils";
import UserSocialNetwork from "../user/components/follow/UserSocialNetwork";
import ListenControl from "../common/listens/ListenControl";
import { ToastMsg } from "../notifications/Notifications";

export enum EventType {
  RECORDING_RECOMMENDATION = "recording_recommendation",
  PERSONAL_RECORDING_RECOMMENDATION = "personal_recording_recommendation",
  RECORDING_PIN = "recording_pin",
  LIKE = "like",
  LISTEN = "listen",
  FOLLOW = "follow",
  STOP_FOLLOW = "stop_follow",
  BLOCK_FOLLOW = "block_follow",
  NOTIFICATION = "notification",
  REVIEW = "critiquebrainz_review",
}

export type UserFeedPageProps = {
  events?: TimelineEvent[];
};

export type UserFeedPageState = {
  nextEventTs?: number;
  previousEventTs?: number;
  earliestEventTs?: number;
  events: TimelineEvent[];
  loading: boolean;
};

export default class UserFeedPage extends React.Component<
  UserFeedPageProps,
  UserFeedPageState
> {
  static contextType = GlobalAppContext;

  static isEventListenable(event: TimelineEvent): boolean {
    const { event_type } = event;
    return (
      event_type === EventType.RECORDING_RECOMMENDATION ||
      event_type === EventType.RECORDING_PIN ||
      event_type === EventType.LIKE ||
      event_type === EventType.LISTEN ||
      event_type === EventType.REVIEW ||
      event_type === EventType.PERSONAL_RECORDING_RECOMMENDATION
    );
  }

  declare context: React.ContextType<typeof GlobalAppContext>;

  static getEventTypeIcon(eventType: EventTypeT) {
    switch (eventType) {
      case EventType.RECORDING_RECOMMENDATION:
        return faThumbsUp;
      case EventType.LISTEN:
        return faHeadphones;
      case EventType.LIKE:
        return faHeart;
      case EventType.FOLLOW:
        return faUserPlus;
      case EventType.STOP_FOLLOW:
        return faUserSlash;
      case EventType.BLOCK_FOLLOW:
        return faUserSecret;
      case EventType.NOTIFICATION:
        return faBell;
      case EventType.RECORDING_PIN:
        return faThumbtack;
      case EventType.REVIEW:
        return faComments;
      case EventType.PERSONAL_RECORDING_RECOMMENDATION:
        return faPaperPlane;
      default:
        return faQuestion;
    }
  }

  static getReviewEntityName(entity_type: ReviewableEntityType): string {
    switch (entity_type) {
      case "artist":
        return "an artist";
      case "recording":
        return "a track";
      case "release_group":
        return "an album";
      default:
        return entity_type;
    }
  }

  static getEventTypePhrase(event: TimelineEvent): string {
    const { event_type } = event;
    let review: CritiqueBrainzReview;
    switch (event_type) {
      case EventType.RECORDING_RECOMMENDATION:
        return "recommended a track";
      case EventType.LISTEN:
        return "listened to a track";
      case EventType.LIKE:
        return "added a track to their favorites";
      case EventType.RECORDING_PIN:
        return "pinned a track";
      case EventType.REVIEW: {
        review = event.metadata as CritiqueBrainzReview;
        return `reviewed ${UserFeedPage.getReviewEntityName(
          review.entity_type
        )}`;
      }
      case EventType.PERSONAL_RECORDING_RECOMMENDATION:
        return "personally recommended a track";
      default:
        return "";
    }
  }

  constructor(props: UserFeedPageProps) {
    super(props);
    this.state = {
      nextEventTs: props.events?.[props.events.length - 1]?.created,
      previousEventTs: props.events?.[0]?.created,
      events: props.events || [],
      loading: false,
    };
  }

  async componentDidMount(): Promise<void> {
    const { currentUser } = this.context;
    // Listen to browser previous/next events and load page accordingly
    window.addEventListener("popstate", this.handleURLChange);
    // Fetch initial events from API
    // TODO: Pass the required data in the props and remove this initial API call
    await this.getFeedFromAPI();
  }

  componentWillUnmount() {
    window.removeEventListener("popstate", this.handleURLChange);
  }

  handleURLChange = async (): Promise<void> => {
    const url = new URL(window.location.href);
    let maxTs;
    let minTs;
    if (url.searchParams.get("max_ts")) {
      maxTs = Number(url.searchParams.get("max_ts"));
    }
    if (url.searchParams.get("min_ts")) {
      minTs = Number(url.searchParams.get("min_ts"));
    }
    await this.getFeedFromAPI(minTs, maxTs);
  };

  handleClickOlder = async (event?: React.MouseEvent) => {
    if (event) {
      event.preventDefault();
    }
    const { nextEventTs } = this.state;
    // No more events to fetch
    if (!nextEventTs) {
      return;
    }
    await this.getFeedFromAPI(undefined, nextEventTs, () => {
      window.history.pushState(null, "", `?max_ts=${nextEventTs}`);
    });
  };

  handleClickNewer = async (event?: React.MouseEvent) => {
    if (event) {
      event.preventDefault();
    }
    const { previousEventTs, earliestEventTs } = this.state;
    // No more events to fetch
    if (
      !previousEventTs ||
      (earliestEventTs && previousEventTs >= earliestEventTs)
    ) {
      return;
    }
    await this.getFeedFromAPI(previousEventTs, undefined, () => {
      window.history.pushState(null, "", `?min_ts=${previousEventTs}`);
    });
  };

  getFeedFromAPI = async (
    minTs?: number,
    maxTs?: number,
    successCallback?: () => void
  ) => {
    const { earliestEventTs } = this.state;
    const { APIService, currentUser } = this.context;
    this.setState({ loading: true });
    let newEvents: TimelineEvent[] = [];
    try {
      newEvents = await APIService.getFeedForUser(
        currentUser.name,
        currentUser.auth_token as string,
        minTs,
        maxTs
      );
    } catch (error) {
      toast.warn(
        <ToastMsg
          title="Could not load timeline events"
          message={
            <div>
              Something went wrong when we tried to load your events, please try
              again or contact us if the problem persists.
              <br />
              <strong>
                {error.name}: {error.message}
              </strong>
            </div>
          }
        />,
        { toastId: "timeline-load-error" }
      );
      this.setState({ loading: false });
      return;
    }
    if (!newEvents.length) {
      // No more listens to fetch
      if (minTs !== undefined) {
        this.setState({
          loading: false,
          previousEventTs: undefined,
        });
      } else {
        this.setState({
          loading: false,
          nextEventTs: undefined,
        });
      }
      return;
    }
    const optionalProps: { earliestEventTs?: number } = {};
    if (!earliestEventTs || newEvents[0].created > earliestEventTs) {
      // We can use the newest event's timestamp to determine if the previous button should be disabled.
      // Also refresh the earlierst event timestamp if we have received events newer than at first page load.
      optionalProps.earliestEventTs = newEvents[0].created;
    }
    this.setState(
      {
        loading: false,
        events: newEvents,
        nextEventTs: newEvents[newEvents.length - 1].created,
        previousEventTs: newEvents[0].created,
        ...optionalProps,
      },
      () => {
        if (successCallback) {
          successCallback();
        }
      }
    );

    // Scroll window back to the top of the events container element
    const eventContainerElement = document.querySelector("#timeline");
    if (eventContainerElement) {
      eventContainerElement.scrollIntoView({ behavior: "smooth" });
    }
  };

  deleteFeedEvent = async (event: TimelineEvent) => {
    const { currentUser, APIService } = this.context;

    const { events } = this.state;
    if (
      event.event_type === EventType.RECORDING_RECOMMENDATION ||
      event.event_type === EventType.PERSONAL_RECORDING_RECOMMENDATION ||
      event.event_type === EventType.NOTIFICATION
    ) {
      try {
        const status = await APIService.deleteFeedEvent(
          event.event_type,
          currentUser.name,
          currentUser.auth_token as string,
          event.id!
        );
        if (status === 200) {
          toast.success(<ToastMsg title="Successfully deleted!" message="" />, {
            toastId: "deleted",
          });
          const new_events = _reject(events, (element) => {
            // Making sure the event that is getting deleted is either a recommendation or notification
            // Since, recommendation and notification are in same db, and might have same id as a pin
            // Similarly we later on filter by id and event_type for pin deletion
            return (
              element?.id === event.id &&
              (element.event_type === EventType.RECORDING_RECOMMENDATION ||
                element.event_type === EventType.NOTIFICATION)
            );
          });
          this.setState({ events: new_events });
        }
      } catch (error) {
        toast.error(
          <ToastMsg
            title="Could not delete event"
            message={
              <>
                Something went wrong when we tried to delete your event, please
                try again or contact us if the problem persists.
                <br />
                <strong>
                  {error.name}: {error.message}
                </strong>
              </>
            }
          />,
          { toastId: "delete-error" }
        );
      }
    } else if (event.event_type === EventType.RECORDING_PIN) {
      try {
        const status = await APIService.deletePin(
          currentUser.auth_token as string,
          event.id as number
        );
        if (status === 200) {
          toast.success(<ToastMsg title="Successfully deleted!" message="" />, {
            toastId: "deleted",
          });
          const new_events = _reject(events, (element) => {
            return (
              element?.id === event.id &&
              element.event_type === EventType.RECORDING_PIN
            );
          });
          this.setState({ events: new_events });
        }
      } catch (error) {
        toast.error(
          <ToastMsg
            title="Could not delete event"
            message={
              <>
                Something went wrong when we tried to delete your event, please
                try again or contact us if the problem persists.
                <br />
                <strong>
                  {error.name}: {error.message}
                </strong>
              </>
            }
          />,
          { toastId: "delete-error" }
        );
      }
    }
  };

  hideFeedEvent = async (event: TimelineEvent) => {
    const { currentUser, APIService } = this.context;

    const { events } = this.state;

    try {
      const status = await APIService.hideFeedEvent(
        event.event_type,
        currentUser.name,
        currentUser.auth_token as string,
        event.id!
      );

      if (status === 200) {
        const new_events = events.map((traversedEvent) => {
          if (
            traversedEvent.event_type === event.event_type &&
            traversedEvent.id === event.id
          ) {
            // eslint-disable-next-line no-param-reassign
            traversedEvent.hidden = true;
          }
          return traversedEvent;
        });
        this.setState({ events: new_events });
      }
    } catch (error) {
      toast.error(
        <ToastMsg title="Could not hide event" message={error.toString()} />,
        { toastId: "hide-error" }
      );
    }
  };

  unhideFeedEvent = async (event: TimelineEvent) => {
    const { currentUser, APIService } = this.context;

    const { events } = this.state;

    try {
      const status = await APIService.unhideFeedEvent(
        event.event_type,
        currentUser.name,
        currentUser.auth_token as string,
        event.id!
      );

      if (status === 200) {
        const new_events = events.map((traversedEvent) => {
          if (
            traversedEvent.event_type === event.event_type &&
            traversedEvent.id === event.id
          ) {
            // eslint-disable-next-line no-param-reassign
            traversedEvent.hidden = false;
          }
          return traversedEvent;
        });
        this.setState({ events: new_events });
      }
    } catch (error) {
      toast.error(
        <ToastMsg title="Could not unhide event" message={error.toString()} />,
        { toastId: "unhide-error" }
      );
    }
  };

  renderEventActionButton(event: TimelineEvent) {
    const { currentUser } = this.context;
    if (
      ((event.event_type === EventType.RECORDING_RECOMMENDATION ||
        event.event_type === EventType.PERSONAL_RECORDING_RECOMMENDATION ||
        event.event_type === EventType.RECORDING_PIN) &&
        event.user_name === currentUser.name) ||
      event.event_type === EventType.NOTIFICATION
    ) {
      return (
        <ListenControl
          title="Delete Event"
          text=""
          icon={faTrash}
          buttonClassName="btn btn-link btn-xs"
          // eslint-disable-next-line react/jsx-no-bind
          action={this.deleteFeedEvent.bind(this, event)}
        />
      );
    }
    if (
      (event.event_type === EventType.RECORDING_PIN ||
        event.event_type === EventType.RECORDING_RECOMMENDATION) &&
      event.user_name !== currentUser.name
    ) {
      if (event.hidden) {
        return (
          <ListenControl
            title="Unhide Event"
            text=""
            icon={faEye}
            buttonClassName="btn btn-link btn-xs"
            // eslint-disable-next-line react/jsx-no-bind
            action={this.unhideFeedEvent.bind(this, event)}
          />
        );
      }
      return (
        <ListenControl
          title="Hide Event"
          text=""
          icon={faEyeSlash}
          buttonClassName="btn btn-link btn-xs"
          // eslint-disable-next-line react/jsx-no-bind
          action={this.hideFeedEvent.bind(this, event)}
        />
      );
    }
    return null;
  }

  renderEventContent(event: TimelineEvent) {
    if (UserFeedPage.isEventListenable(event) && !event.hidden) {
      const { metadata, event_type } = event;
      const { currentUser } = this.context;

      let listen: Listen;
      let additionalContent: string | JSX.Element;
      if (event_type === EventType.REVIEW) {
        const typedMetadata = metadata as CritiqueBrainzReview;
        // Users can review various entity types, and we need to format the review as a Listen accordingly
        listen = feedReviewEventToListen(typedMetadata);
        additionalContent = getReviewEventContent(typedMetadata);
      } else if (event_type === EventType.PERSONAL_RECORDING_RECOMMENDATION) {
        const typedMetadata = metadata as UserTrackPersonalRecommendationMetadata;
        listen = personalRecommendationEventToListen(typedMetadata);
        additionalContent = getPersonalRecommendationEventContent(
          typedMetadata,
          currentUser.name === event.user_name
        );
      } else {
        listen = metadata as Listen;
        additionalContent = getAdditionalContent(metadata);
      }
      let additionalMenuItems;
      if (
        (event.event_type === EventType.RECORDING_RECOMMENDATION ||
          event.event_type === EventType.PERSONAL_RECORDING_RECOMMENDATION ||
          event.event_type === EventType.RECORDING_PIN) &&
        event.user_name === currentUser.name
      ) {
        additionalMenuItems = [
          <ListenControl
            icon={faTrash}
            title="Delete Event"
            text="Delete Event"
            // eslint-disable-next-line react/jsx-no-bind
            action={this.deleteFeedEvent.bind(this, event)}
          />,
        ];
      }
      return (
        <div className="event-content">
          <ListenCard
            showUsername={false}
            showTimestamp={false}
            listen={listen}
            additionalContent={additionalContent}
            additionalMenuItems={additionalMenuItems}
          />
        </div>
      );
    }
    return null;
  }

  renderEventText(event: TimelineEvent) {
    const { currentUser } = this.context;
    const { event_type, user_name, metadata } = event;
    if (event.hidden) {
      return (
        <i>
          <span className="event-description-text">This event is hidden</span>
        </i>
      );
    }
    if (event_type === EventType.FOLLOW) {
      const {
        user_name_0,
        user_name_1,
      } = metadata as UserRelationshipEventMetadata;
      const currentUserFollows = currentUser.name === user_name_0;
      const currentUserFollowed = currentUser.name === user_name_1;
      if (currentUserFollows) {
        return (
          <span className="event-description-text">
            You are now following{" "}
            <a href={`/user/${user_name_1}`}>{user_name_1}</a>
          </span>
        );
      }
      if (currentUserFollowed) {
        return (
          <span className="event-description-text">
            <a href={`/user/${user_name_0}`}>{user_name_0}</a> is now following
            you
          </span>
        );
      }
      return (
        <span className="event-description-text">
          <a href={`/user/${user_name_0}`}>{user_name_0}</a> is now following{" "}
          <a href={`/user/${user_name_1}`}>{user_name_1}</a>
        </span>
      );
    }
    if (event_type === EventType.NOTIFICATION) {
      const { message } = metadata as NotificationEventMetadata;
      return (
        <span
          className="event-description-text"
          // Sanitize the HTML string before passing it to dangerouslySetInnerHTML
          // eslint-disable-next-line react/no-danger
          dangerouslySetInnerHTML={{
            __html: sanitize(message),
          }}
        />
      );
    }

    const userLinkOrYou =
      user_name === currentUser.name ? (
        "You"
      ) : (
        <a
          href={`/user/${user_name}`}
          target="_blank"
          rel="noopener noreferrer"
        >
          {user_name}
        </a>
      );
    return (
      <span className="event-description-text">
        {userLinkOrYou} {UserFeedPage.getEventTypePhrase(event)}
      </span>
    );
  }

  render() {
    const { currentUser, APIService } = this.context;

    const {
      events,
      previousEventTs,
      nextEventTs,
      earliestEventTs,
      loading,
    } = this.state;

    const listens = events
      .filter(UserFeedPage.isEventListenable)
      .map((event) => event.metadata) as Listen[];

    const isNewerButtonDisabled =
      !previousEventTs ||
      (earliestEventTs && events?.[0]?.created >= earliestEventTs);
    return (
<<<<<<< HEAD
      <div>
        <div className="listen-header">
          <h3 className="header-with-line">Latest activity</h3>
=======
      <>
        <Helmet>
          <title>Feed</title>
        </Helmet>
        <div
          style={{
            display: "flex",
            alignItems: "baseline",
            justifyContent: "space-between",
          }}
        >
          <h2>Latest activity</h2>
          <a
            id="feedback-button"
            href="mailto:support@listenbrainz.org?subject=Feed%20page%20feedback"
            type="button"
            className="btn btn-primary"
          >
            <span className="fa-layers icon">
              <FontAwesomeIcon
                icon={faCircle as IconProp}
                transform="grow-10"
              />
              <FontAwesomeIcon
                icon={faBullhorn as IconProp}
                transform="rotate--20"
              />
            </span>{" "}
            Feedback
          </a>
>>>>>>> 071a38c0
        </div>
        <div className="row">
          <div className="col-md-7 col-xs-12">
            <div
              style={{
                height: 0,
                position: "sticky",
                top: "50%",
                zIndex: 1,
              }}
            >
              <Loader isLoading={loading} />
            </div>
            <div id="timeline" style={{ opacity: loading ? "0.4" : "1" }}>
              <ul>
                {events.map((event) => {
                  const { created, event_type, user_name } = event;
                  return (
                    <li
                      className="timeline-event"
                      key={`event-${user_name}-${created}`}
                    >
                      <div className="event-description">
                        <span className={`event-icon ${event_type}`}>
                          <span className="fa-layers">
                            <FontAwesomeIcon
                              icon={faCircle as IconProp}
                              transform="grow-8"
                            />
                            <FontAwesomeIcon
                              icon={
                                UserFeedPage.getEventTypeIcon(
                                  event_type
                                ) as IconProp
                              }
                              inverse
                              transform="shrink-4"
                            />
                          </span>
                        </span>
                        {this.renderEventText(event)}

                        <span className="event-time">
                          {preciseTimestamp(created * 1000)}
                          {this.renderEventActionButton(event)}
                        </span>
                      </div>

                      {this.renderEventContent(event)}
                    </li>
                  );
                })}
              </ul>
            </div>
            <ul
              className="pager"
              style={{ marginRight: "-1em", marginLeft: "1.5em" }}
            >
              <li
                className={`previous ${
                  isNewerButtonDisabled ? "disabled" : ""
                }`}
              >
                <a
                  role="button"
                  onClick={this.handleClickNewer}
                  onKeyDown={(e) => {
                    if (e.key === "Enter") this.handleClickNewer();
                  }}
                  tabIndex={0}
                  href={
                    isNewerButtonDisabled
                      ? undefined
                      : `?min_ts=${previousEventTs}`
                  }
                >
                  &larr; Newer
                </a>
              </li>
              <li
                className={`next ${!nextEventTs ? "disabled" : ""}`}
                style={{ marginLeft: "auto" }}
              >
                <a
                  role="button"
                  onClick={this.handleClickOlder}
                  onKeyDown={(e) => {
                    if (e.key === "Enter") this.handleClickOlder();
                  }}
                  tabIndex={0}
                  href={!nextEventTs ? undefined : `?max_ts=${nextEventTs}`}
                >
                  Older &rarr;
                </a>
              </li>
            </ul>
          </div>
          <div className="col-md-offset-1 col-md-4">
            <UserSocialNetwork user={currentUser} />
          </div>
        </div>
        <BrainzPlayer
          listens={listens}
          listenBrainzAPIBaseURI={APIService.APIBaseURI}
          refreshSpotifyToken={APIService.refreshSpotifyToken}
          refreshYoutubeToken={APIService.refreshYoutubeToken}
          refreshSoundcloudToken={APIService.refreshSoundcloudToken}
        />
      </div>
    );
  }
}<|MERGE_RESOLUTION|>--- conflicted
+++ resolved
@@ -651,42 +651,12 @@
       !previousEventTs ||
       (earliestEventTs && events?.[0]?.created >= earliestEventTs);
     return (
-<<<<<<< HEAD
-      <div>
-        <div className="listen-header">
-          <h3 className="header-with-line">Latest activity</h3>
-=======
       <>
         <Helmet>
           <title>Feed</title>
         </Helmet>
-        <div
-          style={{
-            display: "flex",
-            alignItems: "baseline",
-            justifyContent: "space-between",
-          }}
-        >
-          <h2>Latest activity</h2>
-          <a
-            id="feedback-button"
-            href="mailto:support@listenbrainz.org?subject=Feed%20page%20feedback"
-            type="button"
-            className="btn btn-primary"
-          >
-            <span className="fa-layers icon">
-              <FontAwesomeIcon
-                icon={faCircle as IconProp}
-                transform="grow-10"
-              />
-              <FontAwesomeIcon
-                icon={faBullhorn as IconProp}
-                transform="rotate--20"
-              />
-            </span>{" "}
-            Feedback
-          </a>
->>>>>>> 071a38c0
+        <div className="listen-header">
+          <h3 className="header-with-line">Latest activity</h3>
         </div>
         <div className="row">
           <div className="col-md-7 col-xs-12">
