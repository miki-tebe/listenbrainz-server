import { IconProp } from "@fortawesome/fontawesome-svg-core";
import { faPlayCircle } from "@fortawesome/free-solid-svg-icons";
import { FontAwesomeIcon } from "@fortawesome/react-fontawesome";
import {
  has as _has,
  isEqual as _isEqual,
  isNil as _isNil,
  isString as _isString,
  throttle as _throttle,
  assign,
  cloneDeep,
  debounce,
  omit,
} from "lodash";
import * as React from "react";
import { toast } from "react-toastify";
import {
  ToastMsg,
  createNotification,
  hasMediaSessionSupport,
  hasNotificationPermission,
  overwriteMediaSession,
  updateMediaSession,
  updateWindowTitle,
} from "../../notifications/Notifications";
import GlobalAppContext from "../../utils/GlobalAppContext";
import { getArtistName, getTrackName } from "../../utils/utils";
import BrainzPlayerUI from "./BrainzPlayerUI";
import SoundcloudPlayer from "./SoundcloudPlayer";
import SpotifyPlayer from "./SpotifyPlayer";
import YoutubePlayer from "./YoutubePlayer";
import AppleMusicPlayer from "./AppleMusicPlayer";

export type DataSourceType = {
  name: string;
  icon: IconProp;
  playListen: (listen: Listen | JSPFTrack) => void;
  togglePlay: () => void;
  seekToPositionMs: (msTimecode: number) => void;
  canSearchAndPlayTracks: () => boolean;
  datasourceRecordsListens: () => boolean;
};

export type DataSourceTypes =
  | SpotifyPlayer
  | YoutubePlayer
  | SoundcloudPlayer
  | AppleMusicPlayer;

export type DataSourceProps = {
  show: boolean;
  playerPaused: boolean;
  onPlayerPausedChange: (paused: boolean) => void;
  onProgressChange: (progressMs: number) => void;
  onDurationChange: (durationMs: number) => void;
  onTrackInfoChange: (
    title: string,
    trackURL: string,
    artist?: string,
    album?: string,
    artwork?: Array<MediaImage>
  ) => void;
  onTrackEnd: () => void;
  onTrackNotFound: () => void;
  handleError: (error: BrainzPlayerError, title: string) => void;
  handleWarning: (message: string | JSX.Element, title: string) => void;
  handleSuccess: (message: string | JSX.Element, title: string) => void;
  onInvalidateDataSource: (
    dataSource?: DataSourceTypes,
    message?: string | JSX.Element
  ) => void;
};

export type BrainzPlayerProps = {
  listens: Array<Listen | JSPFTrack>;
  refreshSpotifyToken: () => Promise<string>;
  refreshYoutubeToken: () => Promise<string>;
  refreshSoundcloudToken: () => Promise<string>;
  listenBrainzAPIBaseURI: string;
};

export type BrainzPlayerState = {
  currentListen?: Listen | JSPFTrack;
  currentDataSourceIndex: number;
  currentTrackName: string;
  currentTrackArtist?: string;
  currentTrackAlbum?: string;
  currentTrackURL?: string;
  playerPaused: boolean;
  isActivated: boolean;
  durationMs: number;
  progressMs: number;
  updateTime: number;
  listenSubmitted: boolean;
  continuousPlaybackTime: number;
};

/**
 * Due to some issue with TypeScript when accessing static methods of an instance when you don't know
 * which class it is, we have to manually determine the class of the instance and call MyClass.staticMethod().
 * Neither instance.constructor.staticMethod() nor instance.prototype.constructor.staticMethod() work without issues.
 * See https://github.com/Microsoft/TypeScript/issues/3841#issuecomment-337560146
 */
function isListenFromDatasource(
  listen: BaseListenFormat | Listen | JSPFTrack,
  datasource: DataSourceTypes | null
) {
  if (!listen || !datasource) {
    return undefined;
  }
  if (datasource instanceof SpotifyPlayer) {
    return SpotifyPlayer.isListenFromThisService(listen);
  }
  if (datasource instanceof YoutubePlayer) {
    return YoutubePlayer.isListenFromThisService(listen);
  }
  if (datasource instanceof SoundcloudPlayer) {
    return SoundcloudPlayer.isListenFromThisService(listen);
  }
  if (datasource instanceof AppleMusicPlayer) {
    return AppleMusicPlayer.isListenFromThisService(listen);
  }
  return undefined;
}

export default class BrainzPlayer extends React.Component<
  BrainzPlayerProps,
  BrainzPlayerState
> {
  static contextType = GlobalAppContext;
  declare context: React.ContextType<typeof GlobalAppContext>;

<<<<<<< HEAD
  spotifyPlayer?: React.RefObject<SpotifyPlayer>;
  youtubePlayer?: React.RefObject<YoutubePlayer>;
  soundcloudPlayer?: React.RefObject<SoundcloudPlayer>;
  appleMusicPlayer?: React.RefObject<AppleMusicPlayer>;
=======
  spotifyPlayer: React.RefObject<SpotifyPlayer>;
  youtubePlayer: React.RefObject<YoutubePlayer>;
  soundcloudPlayer: React.RefObject<SoundcloudPlayer>;
>>>>>>> e2bdd1d9
  dataSources: Array<React.RefObject<DataSourceTypes>> = [];

  playerStateTimerID?: NodeJS.Timeout;

  private readonly initialWindowTitle: string = window.document.title;
  private readonly mediaSessionHandlers: Array<{
    action: string;
    handler: () => void;
  }>;

  // By how much should we seek in the track?
  private SEEK_TIME_MILLISECONDS = 5000;
  // Wait X milliseconds between start of song and sending a full listen
  private SUBMIT_LISTEN_AFTER_MS = 30000;
  // Check if it's time to submit the listen every X milliseconds
  private SUBMIT_LISTEN_UPDATE_INTERVAL = 5000;

  constructor(props: BrainzPlayerProps) {
    super(props);

    this.spotifyPlayer = React.createRef<SpotifyPlayer>();
<<<<<<< HEAD
    this.dataSources.push(this.spotifyPlayer);

    this.soundcloudPlayer = React.createRef<SoundcloudPlayer>();
    this.dataSources.push(this.soundcloudPlayer);

    this.appleMusicPlayer = React.createRef<AppleMusicPlayer>();
    this.dataSources.push(this.appleMusicPlayer);

=======
>>>>>>> e2bdd1d9
    this.youtubePlayer = React.createRef<YoutubePlayer>();
    this.soundcloudPlayer = React.createRef<SoundcloudPlayer>();

    this.state = {
      currentDataSourceIndex: 0,
      currentTrackName: "",
      currentTrackArtist: "",
      playerPaused: true,
      progressMs: 0,
      durationMs: 0,
      updateTime: performance.now(),
      continuousPlaybackTime: 0,
      isActivated: false,
      listenSubmitted: false,
    };

    this.mediaSessionHandlers = [
      { action: "previoustrack", handler: this.playPreviousTrack },
      { action: "nexttrack", handler: this.playNextTrack },
      { action: "seekbackward", handler: this.seekBackward },
      { action: "seekforward", handler: this.seekForward },
    ];
  }

  componentDidMount() {
    window.addEventListener("storage", this.onLocalStorageEvent);
    window.addEventListener("message", this.receiveBrainzPlayerMessage);
    window.addEventListener("beforeunload", this.alertBeforeClosingPage);
<<<<<<< HEAD
    // Remove SpotifyPlayer if the user doesn't have the relevant permissions to use it
    const { spotifyAuth, soundcloudAuth, appleAuth } = this.context;
=======
    const { spotifyAuth, soundcloudAuth, userPreferences } = this.context;

>>>>>>> e2bdd1d9
    if (
      userPreferences?.brainzplayer?.spotifyEnabled !== false &&
      SpotifyPlayer.hasPermissions(spotifyAuth)
    ) {
      this.dataSources.push(this.spotifyPlayer);
    }
    if (
      userPreferences?.brainzplayer?.soundcloudEnabled !== false &&
      SoundcloudPlayer.hasPermissions(soundcloudAuth)
    ) {
      this.dataSources.push(this.soundcloudPlayer);
    }
    if (userPreferences?.brainzplayer?.youtubeEnabled !== false) {
      this.dataSources.push(this.youtubePlayer);
    }
    if (
      !AppleMusicPlayer.hasPermissions(appleAuth) &&
      this.appleMusicPlayer?.current
    ) {
      this.invalidateDataSource(this.appleMusicPlayer.current);
    }
  }

  componentWillUnMount = () => {
    window.removeEventListener("storage", this.onLocalStorageEvent);
    window.removeEventListener("message", this.receiveBrainzPlayerMessage);
    window.removeEventListener("beforeunload", this.alertBeforeClosingPage);
    this.stopPlayerStateTimer();
  };

  alertBeforeClosingPage = (event: BeforeUnloadEvent) => {
    const { playerPaused } = this.state;
    if (!playerPaused) {
      // Some old browsers may allow to set a custom message, but this is deprecated.
      event.preventDefault();
      // eslint-disable-next-line no-param-reassign
      event.returnValue = `You are currently playing music from this page.
      Are you sure you want to close it? Playback will be stopped.`;
      return event.returnValue;
    }
    return null;
  };

  receiveBrainzPlayerMessage = (event: MessageEvent) => {
    if (event.origin !== window.location.origin) {
      // Received postMessage from different origin, ignoring it
      return;
    }
    const { userPreferences } = this.context;
    const { brainzplayer_event, payload } = event.data;
    if (!brainzplayer_event) {
      return;
    }
    if (userPreferences?.brainzplayer) {
      const brainzPlayerDisabled =
        userPreferences?.brainzplayer?.spotifyEnabled === false &&
        userPreferences?.brainzplayer?.youtubeEnabled === false &&
        userPreferences?.brainzplayer?.soundcloudEnabled === false;
      if (brainzPlayerDisabled) {
        toast.info(
          <ToastMsg
            title="BrainzPlayer disabled"
            message={
              <>
                You have disabled all music services for playback on
                ListenBrainz. To enable them again, please go to the{" "}
                <a
                  href="/settings/brainzplayer/"
                  target="_blank"
                  rel="noreferrer"
                >
                  music player preferences
                </a>{" "}
                page
              </>
            }
          />
        );
        return;
      }
    }
    switch (brainzplayer_event) {
      case "play-listen":
        this.playListen(payload);
        break;
      case "force-play":
        this.togglePlay();
        break;
      default:
      // do nothing
    }
  };

  /** We use LocalStorage events as a form of communication between BrainzPlayers
   * that works across browser windows/tabs, to ensure only one BP is playing at a given time.
   * The event is not fired in the tab/window where the localStorage.setItem call initiated.
   */
  onLocalStorageEvent = async (event: StorageEvent) => {
    const { currentDataSourceIndex, playerPaused } = this.state;
    if (event.storageArea !== localStorage) return;
    if (event.key === "BrainzPlayer_stop") {
      const dataSource = this.dataSources[currentDataSourceIndex]?.current;
      if (dataSource && !playerPaused) {
        await dataSource.togglePlay();
      }
    }
  };

  updateWindowTitle = () => {
    const { currentTrackName } = this.state;
    updateWindowTitle(currentTrackName, "🎵", ` — ${this.initialWindowTitle}`);
  };

  reinitializeWindowTitle = () => {
    updateWindowTitle(this.initialWindowTitle);
  };

  stopOtherBrainzPlayers = (): void => {
    // Tell all other BrainzPlayer instances to please STFU
    // Using timestamp to ensure a new value each time
    window?.localStorage?.setItem("BrainzPlayer_stop", Date.now().toString());
  };

  isCurrentlyPlaying = (element: Listen | JSPFTrack): boolean => {
    const { currentListen } = this.state;
    if (_isNil(currentListen)) {
      return false;
    }
    if (_has(element, "identifier")) {
      // JSPF Track format
      return (element as JSPFTrack).id === (currentListen as JSPFTrack).id;
    }
    return _isEqual(element, currentListen);
  };

  playPreviousTrack = (): void => {
    this.playNextTrack(true);
  };

  playNextTrack = (invert: boolean = false): void => {
    const { listens } = this.props;
    const { isActivated } = this.state;

    if (!isActivated) {
      // Player has not been activated by the user, do nothing.
      return;
    }
    this.debouncedCheckProgressAndSubmitListen.flush();

    if (listens.length === 0) {
      this.handleWarning(
        "You can try loading listens or refreshing the page",
        "No listens to play"
      );
      return;
    }

    const currentListenIndex = listens.findIndex(this.isCurrentlyPlaying);

    let nextListenIndex;
    if (currentListenIndex === -1) {
      // No current listen index found, default to first item
      nextListenIndex = 0;
    } else if (invert === true) {
      // Invert means "play previous track" instead of next track
      // `|| 0` constrains to positive numbers
      nextListenIndex = currentListenIndex - 1 || 0;
    } else {
      nextListenIndex = currentListenIndex + 1;
    }

    const nextListen = listens[nextListenIndex];
    if (!nextListen) {
      this.handleWarning(
        "You can try loading more listens or refreshing the page",
        "No more listens to play"
      );
      this.reinitializeWindowTitle();
      return;
    }
    this.playListen(nextListen);
  };

  handleError = (error: BrainzPlayerError, title: string): void => {
    if (!error) {
      return;
    }
    const message = _isString(error)
      ? error
      : `${!_isNil(error.status) ? `Error ${error.status}:` : ""} ${
          error.message || error.statusText
        }`;
    toast.error(<ToastMsg title={title} message={message} />, {
      toastId: title,
    });
  };

  handleWarning = (message: string | JSX.Element, title: string): void => {
    toast.warn(<ToastMsg title={title} message={message} />, {
      toastId: title,
    });
  };

  handleSuccess = (message: string | JSX.Element, title: string): void => {
    toast.success(<ToastMsg title={title} message={message} />, {
      toastId: title,
    });
  };

  handleInfoMessage = (message: string | JSX.Element, title: string): void => {
    toast.info(<ToastMsg title={title} message={message} />, {
      toastId: title,
    });
  };

  invalidateDataSource = (
    dataSource?: DataSourceTypes,
    message?: string | JSX.Element
  ): void => {
    let { currentDataSourceIndex: dataSourceIndex } = this.state;
    if (dataSource) {
      dataSourceIndex = this.dataSources.findIndex(
        (source) => source.current === dataSource
      );
    }
    if (dataSourceIndex >= 0) {
      if (message) {
        this.handleWarning(message, "Cannot play from this source");
      }
      this.dataSources.splice(dataSourceIndex, 1);
    }
  };

  activatePlayerAndPlay = (): void => {
    overwriteMediaSession(this.mediaSessionHandlers);
    this.setState({ isActivated: true }, this.playNextTrack);
  };

  playListen = (
    listen: Listen | JSPFTrack,
    datasourceIndex: number = 0
  ): void => {
    this.setState({
      isActivated: true,
      currentListen: listen,
      listenSubmitted: false,
      continuousPlaybackTime: 0,
    });

    window.postMessage(
      { brainzplayer_event: "current-listen-change", payload: listen },
      window.location.origin
    );

    let selectedDatasourceIndex: number;
    if (datasourceIndex === 0) {
      /** If available, retrieve the service the listen was listened with */
      const listenedFromIndex = this.dataSources.findIndex((datasourceRef) => {
        const { current } = datasourceRef;
        return isListenFromDatasource(listen, current);
      });
      selectedDatasourceIndex =
        listenedFromIndex === -1 ? 0 : listenedFromIndex;
    } else {
      /** If no matching datasource was found, revert to the default bahaviour
       * (try playing from source 0 or try next source)
       */
      selectedDatasourceIndex = datasourceIndex;
    }

    const datasource = this.dataSources[selectedDatasourceIndex]?.current;
    if (!datasource) {
      return;
    }
    // Check if we can play the listen with the selected datasource
    // otherwise skip to the next datasource without trying or setting currentDataSourceIndex
    // This prevents rendering datasource iframes when we can't use the datasource
    if (
      !isListenFromDatasource(listen, datasource) &&
      !datasource.canSearchAndPlayTracks()
    ) {
      this.playListen(listen, datasourceIndex + 1);
      return;
    }
    this.stopOtherBrainzPlayers();
    this.setState({ currentDataSourceIndex: selectedDatasourceIndex }, () => {
      datasource.playListen(listen);
    });
  };

  togglePlay = async (): Promise<void> => {
    try {
      const { currentDataSourceIndex, playerPaused } = this.state;
      const dataSource = this.dataSources[currentDataSourceIndex]?.current;
      if (!dataSource) {
        this.invalidateDataSource();
        return;
      }
      if (playerPaused) {
        this.stopOtherBrainzPlayers();
      }
      await dataSource.togglePlay();
    } catch (error) {
      this.handleError(error, "Could not play");
    }
  };

  getCurrentTrackName = (): string => {
    const { currentListen } = this.state;
    return getTrackName(currentListen);
  };

  getCurrentTrackArtists = (): string | undefined => {
    const { currentListen } = this.state;
    return getArtistName(currentListen);
  };

  seekToPositionMs = (msTimecode: number): void => {
    const { currentDataSourceIndex, isActivated } = this.state;
    if (!isActivated) {
      // Player has not been activated by the user, do nothing.
      return;
    }
    const dataSource = this.dataSources[currentDataSourceIndex]?.current;
    if (!dataSource) {
      this.invalidateDataSource();
      return;
    }
    dataSource.seekToPositionMs(msTimecode);
    this.progressChange(msTimecode);
  };

  seekForward = (): void => {
    const { progressMs } = this.state;
    this.seekToPositionMs(progressMs + this.SEEK_TIME_MILLISECONDS);
  };

  seekBackward = (): void => {
    const { progressMs } = this.state;
    this.seekToPositionMs(progressMs - this.SEEK_TIME_MILLISECONDS);
  };

  /* Listeners for datasource events */

  failedToPlayTrack = (): void => {
    const { currentDataSourceIndex, isActivated } = this.state;
    if (!isActivated) {
      // Player has not been activated by the user, do nothing.
      return;
    }
    const { currentListen } = this.state;

    if (currentListen && currentDataSourceIndex < this.dataSources.length - 1) {
      // Try playing the listen with the next dataSource
      this.playListen(currentListen, currentDataSourceIndex + 1);
    } else {
      this.stopPlayerStateTimer();
      this.playNextTrack();
    }
  };

  playerPauseChange = (paused: boolean): void => {
    this.setState({ playerPaused: paused }, () => {
      if (paused) {
        this.stopPlayerStateTimer();
        this.reinitializeWindowTitle();
      } else {
        this.startPlayerStateTimer();
        this.updateWindowTitle();
      }
    });
    if (hasMediaSessionSupport()) {
      window.navigator.mediaSession.playbackState = paused
        ? "paused"
        : "playing";
    }
  };

  checkProgressAndSubmitListen = async () => {
    const { durationMs, listenSubmitted, continuousPlaybackTime } = this.state;
    const { currentUser } = this.context;
    if (!currentUser?.auth_token || listenSubmitted) {
      return;
    }
    let playbackTimeRequired = this.SUBMIT_LISTEN_AFTER_MS;
    if (durationMs > 0) {
      playbackTimeRequired = Math.min(
        this.SUBMIT_LISTEN_AFTER_MS,
        durationMs - this.SUBMIT_LISTEN_UPDATE_INTERVAL
      );
    }
    if (continuousPlaybackTime >= playbackTimeRequired) {
      const listen = this.getListenMetadataToSubmit();
      this.setState({ listenSubmitted: true });
      await this.submitListenToListenBrainz("single", listen);
    }
  };

  // eslint-disable-next-line react/sort-comp
  debouncedCheckProgressAndSubmitListen = debounce(
    this.checkProgressAndSubmitListen,
    this.SUBMIT_LISTEN_UPDATE_INTERVAL,
    {
      leading: false,
      trailing: true,
      maxWait: this.SUBMIT_LISTEN_UPDATE_INTERVAL,
    }
  );

  progressChange = (progressMs: number): void => {
    this.setState({ progressMs, updateTime: performance.now() });
  };

  durationChange = (durationMs: number): void => {
    this.setState({ durationMs }, this.startPlayerStateTimer);
  };

  trackInfoChange = (
    title: string,
    trackURL: string,
    artist?: string,
    album?: string,
    artwork?: Array<MediaImage>
  ): void => {
    this.setState(
      {
        currentTrackName: title,
        currentTrackArtist: artist,
        currentTrackURL: trackURL,
        currentTrackAlbum: album,
      },
      this.updateWindowTitle
    );
    const { playerPaused } = this.state;
    if (playerPaused) {
      // Don't send notifications or any of that if the player is not playing
      // (Avoids getting notifications upon pausing a track)
      return;
    }

    if (hasMediaSessionSupport()) {
      overwriteMediaSession(this.mediaSessionHandlers);
      updateMediaSession(title, artist, album, artwork);
    }
    // Send a notification. If user allowed browser/OS notifications use that,
    // otherwise show a toast notification on the page
    hasNotificationPermission().then((permissionGranted) => {
      if (permissionGranted) {
        createNotification(title, artist, album, artwork?.[0]?.src);
      } else {
        const message = (
          <div className="alert brainzplayer-alert">
            {artwork?.length ? (
              <img
                className="alert-thumbnail"
                src={artwork[0].src}
                alt={album || title}
              />
            ) : (
              <FontAwesomeIcon icon={faPlayCircle as IconProp} />
            )}
            <div>
              {title}
              {artist && ` — ${artist}`}
              {album && ` — ${album}`}
            </div>
          </div>
        );
        this.handleInfoMessage(message, `Playing a track`);
      }
    });

    this.submitNowPlayingToListenBrainz();
  };

  // eslint-disable-next-line react/sort-comp
  throttledTrackInfoChange = _throttle(this.trackInfoChange, 2000, {
    leading: false,
    trailing: true,
  });

  getListenMetadataToSubmit = (): BaseListenFormat => {
    const {
      currentListen,
      currentDataSourceIndex,
      currentTrackName,
      currentTrackArtist,
      currentTrackAlbum,
      currentTrackURL,
      durationMs,
    } = this.state;
    const dataSource = this.dataSources[currentDataSourceIndex];

    const brainzplayer_metadata = {
      artist_name: currentTrackArtist,
      release_name: currentTrackAlbum,
      track_name: currentTrackName,
    };
    // Create a new listen and augment it with the existing listen and datasource's metadata
    const newListen: BaseListenFormat = {
      // convert Javascript millisecond time to unix epoch in seconds
      listened_at: Math.floor(Date.now() / 1000),
      track_metadata:
        cloneDeep((currentListen as BaseListenFormat)?.track_metadata) ?? {},
    };

    const musicServiceName = dataSource.current?.name;
    let musicServiceDomain = dataSource.current?.domainName;
    // Best effort try?
    if (!musicServiceDomain && currentTrackURL) {
      try {
        // Browser could potentially be missing the URL constructor
        musicServiceDomain = new URL(currentTrackURL).hostname;
      } catch (e) {
        // Do nothing, we just fallback gracefully to dataSource name.
      }
    }

    // ensure the track_metadata.additional_info path exists and add brainzplayer_metadata field
    assign(newListen.track_metadata, {
      brainzplayer_metadata,
      additional_info: {
        duration_ms: durationMs > 0 ? durationMs : undefined,
        media_player: "BrainzPlayer",
        submission_client: "BrainzPlayer",
        // TODO:  passs the GIT_COMMIT_SHA env variable to the globalprops and add it here as submission_client_version
        // submission_client_version:"",
        music_service: musicServiceDomain,
        music_service_name: musicServiceName,
        origin_url: currentTrackURL,
      },
    });
    return newListen;
  };

  submitNowPlayingToListenBrainz = async (): Promise<void> => {
    const newListen = this.getListenMetadataToSubmit();
    return this.submitListenToListenBrainz("playing_now", newListen);
  };

  submitListenToListenBrainz = async (
    listenType: ListenType,
    listen: BaseListenFormat,
    retries: number = 3
  ): Promise<void> => {
    const { currentUser } = this.context;
    const { currentDataSourceIndex } = this.state;
    const { listenBrainzAPIBaseURI } = this.props;
    const dataSource = this.dataSources[currentDataSourceIndex];
    if (!currentUser || !currentUser.auth_token) {
      return;
    }
    const isPlayingNowType = listenType === "playing_now";
    // Always submit playing_now listens for a better experience on LB pages
    // (ingestion of playing-now info from spotify can take minutes,
    // sometimes not getting updated before the end of the track)
    if (
      isPlayingNowType ||
      (dataSource?.current && !dataSource.current.datasourceRecordsListens())
    ) {
      try {
        const { auth_token } = currentUser;
        let processedPayload = listen;
        // When submitting playing_now listens, listened_at must NOT be present
        if (isPlayingNowType) {
          processedPayload = omit(listen, "listened_at") as Listen;
        }

        const struct = {
          listen_type: listenType,
          payload: [processedPayload],
        } as SubmitListensPayload;
        const url = `${listenBrainzAPIBaseURI}/submit-listens`;

        const response = await fetch(url, {
          method: "POST",
          headers: {
            Authorization: `Token ${auth_token}`,
            "Content-Type": "application/json;charset=UTF-8",
          },
          body: JSON.stringify(struct),
        });
        if (!response.ok) {
          throw response.statusText;
        }
      } catch (error) {
        if (retries > 0) {
          // Something went wrong, try again in 3 seconds.
          await new Promise((resolve) => {
            setTimeout(resolve, 3000);
          });
          await this.submitListenToListenBrainz(
            listenType,
            listen,
            retries - 1
          );
        } else if (!isPlayingNowType) {
          this.handleWarning(error.toString(), "Could not save this listen");
        }
      }
    }
  };

  /* Updating the progress bar without calling any API to check current player state */

  startPlayerStateTimer = (): void => {
    this.stopPlayerStateTimer();
    this.playerStateTimerID = setInterval(() => {
      this.getStatePosition();
      this.debouncedCheckProgressAndSubmitListen();
    }, 400);
  };

  getStatePosition = (): void => {
    let newProgressMs: number;
    let elapsedTimeSinceLastUpdate: number;
    const {
      playerPaused,
      durationMs,
      progressMs,
      updateTime,
      continuousPlaybackTime,
    } = this.state;
    if (playerPaused) {
      newProgressMs = progressMs || 0;
      elapsedTimeSinceLastUpdate = 0;
    } else {
      elapsedTimeSinceLastUpdate = performance.now() - updateTime;
      const position = progressMs + elapsedTimeSinceLastUpdate;
      newProgressMs = position > durationMs ? durationMs : position;
    }
    this.setState({
      progressMs: newProgressMs,
      updateTime: performance.now(),
      continuousPlaybackTime:
        continuousPlaybackTime + elapsedTimeSinceLastUpdate,
    });
  };

  stopPlayerStateTimer = (): void => {
    this.debouncedCheckProgressAndSubmitListen.flush();
    if (this.playerStateTimerID) {
      clearInterval(this.playerStateTimerID);
    }
    this.playerStateTimerID = undefined;
  };

  render() {
    const {
      currentDataSourceIndex,
      currentTrackName,
      currentTrackArtist,
      currentTrackURL,
      playerPaused,
      progressMs,
      durationMs,
      isActivated,
      currentListen,
    } = this.state;
    const {
      refreshSpotifyToken,
      refreshYoutubeToken,
      refreshSoundcloudToken,
      listenBrainzAPIBaseURI,
    } = this.props;
    const {
      youtubeAuth,
      spotifyAuth,
      soundcloudAuth,
<<<<<<< HEAD
      appleAuth,
      currentUser,
    } = this.context;

=======
      userPreferences,
    } = this.context;
    const brainzPlayerDisabled =
      userPreferences?.brainzplayer?.spotifyEnabled === false &&
      userPreferences?.brainzplayer?.youtubeEnabled === false &&
      userPreferences?.brainzplayer?.soundcloudEnabled === false;
>>>>>>> e2bdd1d9
    return (
      <div>
        <BrainzPlayerUI
          disabled={brainzPlayerDisabled}
          playPreviousTrack={this.playPreviousTrack}
          playNextTrack={this.playNextTrack}
          togglePlay={
            isActivated ? this.togglePlay : this.activatePlayerAndPlay
          }
          playerPaused={playerPaused}
          trackName={currentTrackName}
          artistName={currentTrackArtist}
          progressMs={progressMs}
          durationMs={durationMs}
          seekToPositionMs={this.seekToPositionMs}
          listenBrainzAPIBaseURI={listenBrainzAPIBaseURI}
          currentListen={currentListen}
          trackUrl={currentTrackURL}
          currentDataSourceIcon={
            this.dataSources[currentDataSourceIndex]?.current?.icon
          }
          currentDataSourceName={
            this.dataSources[currentDataSourceIndex]?.current?.name
          }
        >
<<<<<<< HEAD
          <SpotifyPlayer
            show={
              isActivated &&
              this.dataSources[currentDataSourceIndex]?.current instanceof
                SpotifyPlayer
            }
            refreshSpotifyToken={refreshSpotifyToken}
            onInvalidateDataSource={this.invalidateDataSource}
            ref={this.spotifyPlayer}
            spotifyUser={spotifyAuth}
            playerPaused={playerPaused}
            onPlayerPausedChange={this.playerPauseChange}
            onProgressChange={this.progressChange}
            onDurationChange={this.durationChange}
            onTrackInfoChange={this.throttledTrackInfoChange}
            onTrackEnd={this.playNextTrack}
            onTrackNotFound={this.failedToPlayTrack}
            handleError={this.handleError}
            handleWarning={this.handleWarning}
            handleSuccess={this.handleSuccess}
          />
          <YoutubePlayer
            show={
              isActivated &&
              this.dataSources[currentDataSourceIndex]?.current instanceof
                YoutubePlayer
            }
            onInvalidateDataSource={this.invalidateDataSource}
            ref={this.youtubePlayer}
            youtubeUser={youtubeAuth}
            refreshYoutubeToken={refreshYoutubeToken}
            playerPaused={playerPaused}
            onPlayerPausedChange={this.playerPauseChange}
            onProgressChange={this.progressChange}
            onDurationChange={this.durationChange}
            onTrackInfoChange={this.throttledTrackInfoChange}
            onTrackEnd={this.playNextTrack}
            onTrackNotFound={this.failedToPlayTrack}
            handleError={this.handleError}
            handleWarning={this.handleWarning}
            handleSuccess={this.handleSuccess}
          />
          <SoundcloudPlayer
            show={
              isActivated &&
              this.dataSources[currentDataSourceIndex]?.current instanceof
                SoundcloudPlayer
            }
            onInvalidateDataSource={this.invalidateDataSource}
            ref={this.soundcloudPlayer}
            soundcloudUser={soundcloudAuth}
            refreshSoundcloudToken={refreshSoundcloudToken}
            playerPaused={playerPaused}
            onPlayerPausedChange={this.playerPauseChange}
            onProgressChange={this.progressChange}
            onDurationChange={this.durationChange}
            onTrackInfoChange={this.throttledTrackInfoChange}
            onTrackEnd={this.playNextTrack}
            onTrackNotFound={this.failedToPlayTrack}
            handleError={this.handleError}
            handleWarning={this.handleWarning}
            handleSuccess={this.handleSuccess}
          />
          <AppleMusicPlayer
            show={
              isActivated &&
              this.dataSources[currentDataSourceIndex]?.current instanceof
                AppleMusicPlayer
            }
            appleMusicUser={appleAuth}
            onInvalidateDataSource={this.invalidateDataSource}
            ref={this.appleMusicPlayer}
            playerPaused={playerPaused}
            onPlayerPausedChange={this.playerPauseChange}
            onProgressChange={this.progressChange}
            onDurationChange={this.durationChange}
            onTrackInfoChange={this.throttledTrackInfoChange}
            onTrackEnd={this.playNextTrack}
            onTrackNotFound={this.failedToPlayTrack}
            handleError={this.handleError}
            handleWarning={this.handleWarning}
            handleSuccess={this.handleSuccess}
          />
=======
          {userPreferences?.brainzplayer?.spotifyEnabled !== false && (
            <SpotifyPlayer
              show={
                isActivated &&
                this.dataSources[currentDataSourceIndex]?.current instanceof
                  SpotifyPlayer
              }
              refreshSpotifyToken={refreshSpotifyToken}
              onInvalidateDataSource={this.invalidateDataSource}
              ref={this.spotifyPlayer}
              spotifyUser={spotifyAuth}
              playerPaused={playerPaused}
              onPlayerPausedChange={this.playerPauseChange}
              onProgressChange={this.progressChange}
              onDurationChange={this.durationChange}
              onTrackInfoChange={this.throttledTrackInfoChange}
              onTrackEnd={this.playNextTrack}
              onTrackNotFound={this.failedToPlayTrack}
              handleError={this.handleError}
              handleWarning={this.handleWarning}
              handleSuccess={this.handleSuccess}
            />
          )}
          {userPreferences?.brainzplayer?.youtubeEnabled !== false && (
            <YoutubePlayer
              show={
                isActivated &&
                this.dataSources[currentDataSourceIndex]?.current instanceof
                  YoutubePlayer
              }
              onInvalidateDataSource={this.invalidateDataSource}
              ref={this.youtubePlayer}
              youtubeUser={youtubeAuth}
              refreshYoutubeToken={refreshYoutubeToken}
              playerPaused={playerPaused}
              onPlayerPausedChange={this.playerPauseChange}
              onProgressChange={this.progressChange}
              onDurationChange={this.durationChange}
              onTrackInfoChange={this.throttledTrackInfoChange}
              onTrackEnd={this.playNextTrack}
              onTrackNotFound={this.failedToPlayTrack}
              handleError={this.handleError}
              handleWarning={this.handleWarning}
              handleSuccess={this.handleSuccess}
            />
          )}
          {userPreferences?.brainzplayer?.soundcloudEnabled !== false && (
            <SoundcloudPlayer
              show={
                isActivated &&
                this.dataSources[currentDataSourceIndex]?.current instanceof
                  SoundcloudPlayer
              }
              onInvalidateDataSource={this.invalidateDataSource}
              ref={this.soundcloudPlayer}
              soundcloudUser={soundcloudAuth}
              refreshSoundcloudToken={refreshSoundcloudToken}
              playerPaused={playerPaused}
              onPlayerPausedChange={this.playerPauseChange}
              onProgressChange={this.progressChange}
              onDurationChange={this.durationChange}
              onTrackInfoChange={this.throttledTrackInfoChange}
              onTrackEnd={this.playNextTrack}
              onTrackNotFound={this.failedToPlayTrack}
              handleError={this.handleError}
              handleWarning={this.handleWarning}
              handleSuccess={this.handleSuccess}
            />
          )}
>>>>>>> e2bdd1d9
        </BrainzPlayerUI>
      </div>
    );
  }
}<|MERGE_RESOLUTION|>--- conflicted
+++ resolved
@@ -130,16 +130,10 @@
   static contextType = GlobalAppContext;
   declare context: React.ContextType<typeof GlobalAppContext>;
 
-<<<<<<< HEAD
-  spotifyPlayer?: React.RefObject<SpotifyPlayer>;
-  youtubePlayer?: React.RefObject<YoutubePlayer>;
-  soundcloudPlayer?: React.RefObject<SoundcloudPlayer>;
-  appleMusicPlayer?: React.RefObject<AppleMusicPlayer>;
-=======
   spotifyPlayer: React.RefObject<SpotifyPlayer>;
   youtubePlayer: React.RefObject<YoutubePlayer>;
   soundcloudPlayer: React.RefObject<SoundcloudPlayer>;
->>>>>>> e2bdd1d9
+  appleMusicPlayer: React.RefObject<AppleMusicPlayer>;
   dataSources: Array<React.RefObject<DataSourceTypes>> = [];
 
   playerStateTimerID?: NodeJS.Timeout;
@@ -161,19 +155,9 @@
     super(props);
 
     this.spotifyPlayer = React.createRef<SpotifyPlayer>();
-<<<<<<< HEAD
-    this.dataSources.push(this.spotifyPlayer);
-
-    this.soundcloudPlayer = React.createRef<SoundcloudPlayer>();
-    this.dataSources.push(this.soundcloudPlayer);
-
-    this.appleMusicPlayer = React.createRef<AppleMusicPlayer>();
-    this.dataSources.push(this.appleMusicPlayer);
-
-=======
->>>>>>> e2bdd1d9
     this.youtubePlayer = React.createRef<YoutubePlayer>();
     this.soundcloudPlayer = React.createRef<SoundcloudPlayer>();
+    this.appleMusicPlayer = React.createRef<AppleMusicPlayer>();
 
     this.state = {
       currentDataSourceIndex: 0,
@@ -200,13 +184,13 @@
     window.addEventListener("storage", this.onLocalStorageEvent);
     window.addEventListener("message", this.receiveBrainzPlayerMessage);
     window.addEventListener("beforeunload", this.alertBeforeClosingPage);
-<<<<<<< HEAD
-    // Remove SpotifyPlayer if the user doesn't have the relevant permissions to use it
-    const { spotifyAuth, soundcloudAuth, appleAuth } = this.context;
-=======
-    const { spotifyAuth, soundcloudAuth, userPreferences } = this.context;
-
->>>>>>> e2bdd1d9
+    const {
+      spotifyAuth,
+      soundcloudAuth,
+      appleAuth,
+      userPreferences,
+    } = this.context;
+
     if (
       userPreferences?.brainzplayer?.spotifyEnabled !== false &&
       SpotifyPlayer.hasPermissions(spotifyAuth)
@@ -214,6 +198,12 @@
       this.dataSources.push(this.spotifyPlayer);
     }
     if (
+      userPreferences?.brainzplayer?.appleMusicEnabled !== false &&
+      AppleMusicPlayer.hasPermissions(appleAuth)
+    ) {
+      this.dataSources.push(this.appleMusicPlayer);
+    }
+    if (
       userPreferences?.brainzplayer?.soundcloudEnabled !== false &&
       SoundcloudPlayer.hasPermissions(soundcloudAuth)
     ) {
@@ -221,12 +211,6 @@
     }
     if (userPreferences?.brainzplayer?.youtubeEnabled !== false) {
       this.dataSources.push(this.youtubePlayer);
-    }
-    if (
-      !AppleMusicPlayer.hasPermissions(appleAuth) &&
-      this.appleMusicPlayer?.current
-    ) {
-      this.invalidateDataSource(this.appleMusicPlayer.current);
     }
   }
 
@@ -876,19 +860,14 @@
       youtubeAuth,
       spotifyAuth,
       soundcloudAuth,
-<<<<<<< HEAD
       appleAuth,
-      currentUser,
-    } = this.context;
-
-=======
       userPreferences,
     } = this.context;
     const brainzPlayerDisabled =
       userPreferences?.brainzplayer?.spotifyEnabled === false &&
       userPreferences?.brainzplayer?.youtubeEnabled === false &&
-      userPreferences?.brainzplayer?.soundcloudEnabled === false;
->>>>>>> e2bdd1d9
+      userPreferences?.brainzplayer?.soundcloudEnabled === false &&
+      userPreferences?.brainzplayer?.appleMusicEnabled === false;
     return (
       <div>
         <BrainzPlayerUI
@@ -914,91 +893,6 @@
             this.dataSources[currentDataSourceIndex]?.current?.name
           }
         >
-<<<<<<< HEAD
-          <SpotifyPlayer
-            show={
-              isActivated &&
-              this.dataSources[currentDataSourceIndex]?.current instanceof
-                SpotifyPlayer
-            }
-            refreshSpotifyToken={refreshSpotifyToken}
-            onInvalidateDataSource={this.invalidateDataSource}
-            ref={this.spotifyPlayer}
-            spotifyUser={spotifyAuth}
-            playerPaused={playerPaused}
-            onPlayerPausedChange={this.playerPauseChange}
-            onProgressChange={this.progressChange}
-            onDurationChange={this.durationChange}
-            onTrackInfoChange={this.throttledTrackInfoChange}
-            onTrackEnd={this.playNextTrack}
-            onTrackNotFound={this.failedToPlayTrack}
-            handleError={this.handleError}
-            handleWarning={this.handleWarning}
-            handleSuccess={this.handleSuccess}
-          />
-          <YoutubePlayer
-            show={
-              isActivated &&
-              this.dataSources[currentDataSourceIndex]?.current instanceof
-                YoutubePlayer
-            }
-            onInvalidateDataSource={this.invalidateDataSource}
-            ref={this.youtubePlayer}
-            youtubeUser={youtubeAuth}
-            refreshYoutubeToken={refreshYoutubeToken}
-            playerPaused={playerPaused}
-            onPlayerPausedChange={this.playerPauseChange}
-            onProgressChange={this.progressChange}
-            onDurationChange={this.durationChange}
-            onTrackInfoChange={this.throttledTrackInfoChange}
-            onTrackEnd={this.playNextTrack}
-            onTrackNotFound={this.failedToPlayTrack}
-            handleError={this.handleError}
-            handleWarning={this.handleWarning}
-            handleSuccess={this.handleSuccess}
-          />
-          <SoundcloudPlayer
-            show={
-              isActivated &&
-              this.dataSources[currentDataSourceIndex]?.current instanceof
-                SoundcloudPlayer
-            }
-            onInvalidateDataSource={this.invalidateDataSource}
-            ref={this.soundcloudPlayer}
-            soundcloudUser={soundcloudAuth}
-            refreshSoundcloudToken={refreshSoundcloudToken}
-            playerPaused={playerPaused}
-            onPlayerPausedChange={this.playerPauseChange}
-            onProgressChange={this.progressChange}
-            onDurationChange={this.durationChange}
-            onTrackInfoChange={this.throttledTrackInfoChange}
-            onTrackEnd={this.playNextTrack}
-            onTrackNotFound={this.failedToPlayTrack}
-            handleError={this.handleError}
-            handleWarning={this.handleWarning}
-            handleSuccess={this.handleSuccess}
-          />
-          <AppleMusicPlayer
-            show={
-              isActivated &&
-              this.dataSources[currentDataSourceIndex]?.current instanceof
-                AppleMusicPlayer
-            }
-            appleMusicUser={appleAuth}
-            onInvalidateDataSource={this.invalidateDataSource}
-            ref={this.appleMusicPlayer}
-            playerPaused={playerPaused}
-            onPlayerPausedChange={this.playerPauseChange}
-            onProgressChange={this.progressChange}
-            onDurationChange={this.durationChange}
-            onTrackInfoChange={this.throttledTrackInfoChange}
-            onTrackEnd={this.playNextTrack}
-            onTrackNotFound={this.failedToPlayTrack}
-            handleError={this.handleError}
-            handleWarning={this.handleWarning}
-            handleSuccess={this.handleSuccess}
-          />
-=======
           {userPreferences?.brainzplayer?.spotifyEnabled !== false && (
             <SpotifyPlayer
               show={
@@ -1068,7 +962,28 @@
               handleSuccess={this.handleSuccess}
             />
           )}
->>>>>>> e2bdd1d9
+          {userPreferences?.brainzplayer?.appleMusicEnabled !== false && (
+            <AppleMusicPlayer
+              show={
+                isActivated &&
+                this.dataSources[currentDataSourceIndex]?.current instanceof
+                  AppleMusicPlayer
+              }
+              appleMusicUser={appleAuth}
+              onInvalidateDataSource={this.invalidateDataSource}
+              ref={this.appleMusicPlayer}
+              playerPaused={playerPaused}
+              onPlayerPausedChange={this.playerPauseChange}
+              onProgressChange={this.progressChange}
+              onDurationChange={this.durationChange}
+              onTrackInfoChange={this.throttledTrackInfoChange}
+              onTrackEnd={this.playNextTrack}
+              onTrackNotFound={this.failedToPlayTrack}
+              handleError={this.handleError}
+              handleWarning={this.handleWarning}
+              handleSuccess={this.handleSuccess}
+            />
+          )}
         </BrainzPlayerUI>
       </div>
     );
