--- conflicted
+++ resolved
@@ -158,11 +158,6 @@
                   <QueueItemCard
                     key={`${queueItem?.id}-${index.toString()}`}
                     track={queueItem}
-<<<<<<< HEAD
-                    removeTrackFromQueue={() => {
-                      removeTrackFromQueue(queueItem, index);
-                    }}
-=======
                     removeTrackFromQueue={(
                       trackToDelete: BrainzPlayerQueueItem
                     ) =>
@@ -171,7 +166,6 @@
                         index + currentListenIndex + 1
                       )
                     }
->>>>>>> 54a7fdda
                   />
                 );
               }
