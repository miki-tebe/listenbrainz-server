/* eslint-disable import/prefer-default-export, import/no-extraneous-dependencies */
import * as React from "react";
import { RenderOptions, render } from "@testing-library/react";
import { ToastContainer } from "react-toastify";
import { isString } from "lodash";
import { BrowserRouter } from "react-router-dom";
import APIService from "../../src/utils/APIService";
import GlobalAppContext, {
  GlobalAppContextT,
} from "../../src/utils/GlobalAppContext";
import RecordingFeedbackManager from "../../src/utils/RecordingFeedbackManager";

/*
This shouldn't be required once we move all the tests away
from Enzyme to RTL, and the file at frontend/js/tests/__mocks__/react-toastify.js
will need to be be deleted
*/
jest.requireActual("react-toastify");

const testAPIService = new APIService("");
const defaultGlobalContext: GlobalAppContextT = {
  APIService: testAPIService,
  websocketsUrl: "",
  currentUser: {
    id: 1,
    name: "FNORD",
    auth_token: "never_gonna",
  },
  spotifyAuth: {},
  youtubeAuth: {},
  critiquebrainzAuth: {
    access_token: "giveyouup",
  },
  recordingFeedbackManager: new RecordingFeedbackManager(testAPIService, {
    name: "Fnord",
  }),
};

export const renderWithProviders = (
  ui: React.ReactElement,
  globalContext?: Partial<GlobalAppContextT>,
  renderOptions?: RenderOptions
) => {
  function WithProviders({ children }: { children: React.ReactElement }) {
    const globalProps = React.useMemo<GlobalAppContextT>(
      () => ({
        ...defaultGlobalContext,
        ...globalContext,
      }),
      []
    );

    return (
      <BrowserRouter>
<<<<<<< HEAD
        <ToastContainer />
        <GlobalAppContext.Provider value={globalProps}>
=======
        <GlobalAppContext.Provider value={globalProps}>
          <ToastContainer />
>>>>>>> 2034fc4a
          {children}
        </GlobalAppContext.Provider>
      </BrowserRouter>
    );
  }
  const { wrapper: MyWrapper, ...otherRenderOptions } = renderOptions ?? {};
  let wrapper = WithProviders;
  if (MyWrapper) {
    wrapper = ({ children }: { children: React.ReactElement }) =>
      WithProviders({ children: <MyWrapper>{children}</MyWrapper> });
  }
  return render(ui, { wrapper, ...otherRenderOptions });
};

/**
 * Getting the deepest element that contain string / match regex even when it split between multiple elements
 * Based on  https://github.com/testing-library/dom-testing-library/issues/410#issuecomment-1060917305
 *
 * @example
 * For:
 * <div>
 *   <span>Hello</span><span> World</span>
 * </div>
 *
 * screen.getByText('Hello World') // ❌ Fail
 * screen.getByText(textContentMatcher('Hello World')) // ✅ pass
 */
export function textContentMatcher(textMatch: string | RegExp) {
  const hasText =
    typeof textMatch === "string"
      ? (node: Element) => node.textContent === textMatch
      : (node: Element) =>
          isString(node?.textContent) && textMatch.test(node.textContent);

  const matcher = (_content: string, node: Element | null) => {
    if (node === null || !hasText(node)) {
      return false;
    }

    const childrenDontHaveText = Array.from(node?.children || []).every(
      (child) => !hasText(child)
    );

    return childrenDontHaveText;
  };
  matcher.toString = () => `textContentMatcher(${textMatch})`;

  return matcher;
}<|MERGE_RESOLUTION|>--- conflicted
+++ resolved
@@ -52,13 +52,8 @@
 
     return (
       <BrowserRouter>
-<<<<<<< HEAD
-        <ToastContainer />
-        <GlobalAppContext.Provider value={globalProps}>
-=======
         <GlobalAppContext.Provider value={globalProps}>
           <ToastContainer />
->>>>>>> 2034fc4a
           {children}
         </GlobalAppContext.Provider>
       </BrowserRouter>
