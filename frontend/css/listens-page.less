@primary: #08949b;
@secondary: #0d696e;
@controlsHeight: 60px;
@love: #c62828;
@hate: @blue;
@player-min-height: 320px;
@card-shadow-color: #c0c0c0;
@listen-small-break: @screen-sm;
@cover-art-thumbnail-size: 66px;

#music-player {
  position: relative;
  margin: auto;
  width: 100%;
  max-width: 500px;
  min-height: @player-min-height;
  border-radius: 5px;
  overflow: hidden;
  box-shadow: 5px 5px 15px fadeout(@dark, 60%);

  .info {
    width: 100%;
    position: absolute;
    z-index: 2;
    transition: all 0.5s ease;
  }
  .info:not(.showControls) {
    bottom: -@controlsHeight;
  }
  &:hover .info,
  .info.showControls {
    bottom: 0;
    .currently-playing .progress {
      height: 0.6em;
    }
  }

  .currently-playing {
    text-align: center;
    padding-top: 10px;
    background: fadeout(@white, 15%);
    .song-name,
    .artist-name {
      text-transform: uppercase;
      font-weight: 400;
      margin: 0;
    }

    .song-name {
      font-size: 1.2em;
      letter-spacing: 2px;
      color: @dark;
    }

    .artist-name {
      font-size: 0.8em;
      letter-spacing: 1.5px;
      color: lighten(@dark, 15%);
      margin: 5px 0;
    }
    /** Progress **/
    .progress {
      height: 0.3em;
      background-color: rgba(205, 235, 255, 0.2);
      border: 0.5px solid fadeout(@dark, 70%);
      border-right: 0;
      border-left: 0;
    }

    .progress-bar {
      height: 100%;
      background-color: @primary;
      border-right: 1px solid @dark;
    }
  }

  .controls {
    background: fadeout(@white, 40%);
    display: flex;
    align-items: center;
    justify-content: center;
    color: @secondary;
    font-size: 1.5em;
    height: @controlsHeight;
    .play {
      color: darken(@secondary, 10%);
      font-size: 1em;
    }
    > *:not(.play) {
      font-size: 0.8em;
    }
    > * {
      transition: all 0.5s ease;
      background: none;
      &:hover {
        color: lighten(@dark, 15%);
      }
    }
    .right {
      position: absolute;
      right: 10px;
    }
    .left {
      position: absolute;
      left: 10px;
    }
  }

  .content {
    position: relative;
    > *:not(.no-album-art) {
      position: relative;
      z-index: 1;
    }
    .connect-services-message {
      z-index: 2;
      text-align: center;
      position: absolute;
      top: 0;
      background: #ffffffd9;
      padding: 1em;
    }
    // Youtube iframe
    .youtube {
      padding-top: 100%;
      position: relative;
      iframe {
        position: absolute;
        top: 0;
        left: 0;
      }
    }
    .no-album-art {
      position: absolute;
      top: 0;
      min-height: @player-min-height;
      min-width: 100%;
      background-image: url(../img/logo_big.svg);
      background-repeat: no-repeat;
      background-position: center top;
      background-color: aliceblue;
      opacity: 0.3;
      text-align: center;
    }
  }
}

.listens-table > tbody {
  > tr {
    &.playing_now {
      background-color: #fffcca;
    }
    & > td {
      vertical-align: middle;
      &.playButton {
        padding: 0;
        & > * {
          font-size: 1.2em;
          padding-top: 0;
          padding-bottom: 0;
          opacity: 0;
          transition: opacity 0.3s ease-in-out;
        }
      }
    }

    &:hover > td.playButton > * {
      opacity: 1;
    }
  }
}

<<<<<<< HEAD
#listens {
  @media (min-width: @screen-phone) {
    padding: 0 10px;
  }
}
#webSocketListens {
  @media (min-width: @screen-phone) {
    padding: 0 10px;
  }
}

=======
>>>>>>> 16265487
.card {
  background: white;
  border: 1px solid rgb(238, 238, 238);
  box-sizing: border-box;
  box-shadow: fade(@card-shadow-color, 10%) 0px 1px 1px,
    fade(@card-shadow-color, 15%) 0px 2px 2px,
    fade(@card-shadow-color, 20%) 0px 4px 4px;
  border-radius: 8px;
  height: 100%;
}
.listen-card {
  margin-bottom: 7px;
  a:focus,
  a:hover {
    text-decoration: underline;
  }

  &.playing-now {
    background-color: rgba(255, 252, 202, 0.3) !important ;
  }

  &.current-listen {
    background-color: rgba(217, 237, 247, 0.3) !important ;
    .play-button {
      opacity: 1;
    }
  }

  > * {
    padding: 10px;
    @media (min-width: @screen-phone) {
      padding: 15px;
    }
  }

  /** Special styles for compact size cards (i.e. charts etc.) **/
  &.compact {
    margin: 0;
    margin-bottom: 3px;
    > * {
      padding: 10px;
    }
    .main-content {
      .right-section {
        flex: 0;
        .listen-controls {
          flex-grow: 0;
          margin: unset;
        }
      }
      .listen-thumbnail {
        padding: 0;
        margin: -10px;
        margin-right: 10px;
        width: 56px;
        height: 56px;
        .not-mapped,
        .add-cover-art,
        .cover-art-fallback {
          min-width: 56px;
        }
        .add-cover-art > * {
          height: auto;
        }
      }
    }
  }
  .additional-content {
    border-top: 1px solid @gray-lighter;
    font-style: italic;
    width: 100%;

    .sent-to {
      padding-bottom: 10px;
    }
  }
  &.has-additional-content .main-content .listen-thumbnail img {
    border-bottom-left-radius: 0;
  }

  .main-content {
    display: flex;
    flex-wrap: wrap;

    > div {
      display: flex;
      flex: 1;
      justify-content: center;
    }

    .listen-thumbnail {
      flex: 0;
      padding: 0;
      margin: -10px;
      margin-right: 1em;
      width: @cover-art-thumbnail-size;
      > * {
        height: 100%;
        width: inherit;
        aspect-ratio: 1/1;
      }
      .add-cover-art,
      .not-mapped,
      .cover-art-fallback {
        background-color: @gray-lighter;
        min-width: @cover-art-thumbnail-size;
        display: flex;
        align-items: center;
        color: #cbcbcb;
        justify-content: center;
        > * {
          font-size: @cover-art-thumbnail-size / 2;
          max-width: @cover-art-thumbnail-size / 2;
          aspect-ratio: unset;
          border-radius: unset;
          height: auto;
        }
      }
      img {
        height: inherit;
        width: inherit;
        object-fit: cover;
        border-radius: 7px 0 0 7px;
      }
      @media (min-width: @screen-phone) {
        margin: -15px;
        margin-right: 1em;
      }
      @media (min-width: @listen-small-break) {
        margin: -15px;
        margin-right: 1em;
      }
      &:not(:first-child) img {
        // If there is an element before the image, remove the rounded corners
        border-radius: 0;
      }
    }

    .listen-time {
      font-style: italic;
      font-size: 80%;
      &:extend(.text-muted);
      white-space: nowrap;
      text-align: end;
    }
    .username-and-timestamp {
      flex-direction: column;
      justify-content: center;
      padding-right: 1em;
      align-items: flex-end;
    }

    .listen-details {
      flex-direction: column;
      line-height: 1.3em;
      overflow: hidden;

      .username-and-timestamp {
        padding-right: initial;
      }
    }

    .title-duration {
      display: flex;
      flex-direction: row;
      align-items: center;
      > *:not(:first-child) {
        margin-left: 0.5rem;
      }
    }

    .right-section {
      flex-wrap: wrap-reverse;
      justify-content: flex-end;
      align-items: center;
      padding: 0;

      .listen-controls {
        margin-left: 1.5em;
      }
      > *:not(.dropdown-menu) {
        min-width: 1.5em;
        display: flex;
      }
    }

    .listen-controls {
      flex-wrap: nowrap;
      justify-content: space-around;
      position: relative; // This is need for dropdown menu positioning
      margin-left: auto; // align flexbox item at flex-end

      > * {
        align-self: center;
      }

      a {
        word-break: break-word;
      }

      > svg:hover {
        cursor: pointer;
      }

      .fa-heart,
      .fa-heart-broken,
      .fa-ellipsis-v {
        stroke-width: 40px;
        font-size: 18px;
        margin: 0% 7%;
        width: 1em;
      }

      .fa-heart,
      .fa-heart-broken {
        color: transparent;
        stroke: #8d8d8d;
      }

      .fa-ellipsis-v {
        color: #8d8d8d;
        stroke: #ffffff;

        &:hover {
          color: #46433a;
        }
      }

      .fa-heart {
        &:hover {
          stroke: @love;
        }

        &.loved {
          stroke: transparent;
          color: @love;
        }
      }

      .fa-heart-broken {
        &:hover {
          stroke: @hate;
        }

        &.hated {
          stroke: transparent;
          color: @hate;
        }
      }

      .dropdown-menu {
        min-width: 140px;
        border-radius: 4px;
        padding: 10px 0px;
        width: 260px;

        > a,
        > button {
          display: block; // necessary for <a> tags
          width: 100%;
          background: none;
          color: inherit;
          border: none;
          padding: 5px 20px;
          font: inherit;
          cursor: pointer;
          outline: inherit;
          text-align: left;

          &:hover {
            color: #ffffff;
            background-color: #eb743b;
          }
        }
      }

      .badge {
        flex-shrink: 0;
      }
    }
    .recommendation-controls {
      flex: 0 140px;

      &.open .dropdown-menu {
        display: flex;
        justify-content: space-around;

        > * {
          flex: 1;
          text-align: center;
        }
      }

      .btn {
        font-size: 1em;
        color: @blue;
        background-color: white;

        &:hover {
          background-color: @blue;
          color: white;
        }
      }

      .hate {
        color: #c62828;
      }

      .dislike {
        color: #f5873d;
      }

      .like {
        color: #b0e111;
      }

      .love {
        color: #32cd32;
      }

      .recommendation-icon {
        > span {
          stroke-width: 40px;
          font-size: 18px;
          flex: 1;
          text-align: center;
          margin: 0 0.4em;
        }

        &:hover .off,
        &.selected .off,
        & .on {
          display: none;
        }

        &:hover .on,
        &.selected .on {
          display: inline;
        }
      }
    }

    .play-button,
    .listen-controls > .icon-only {
      color: #8d8d8d;
      width: 2em;
      min-width: 2em;
      margin-left: 0;
      margin-right: 0.5em;
      padding: 0;
    }
    // If the user has an input method compatible with hovering (f.e. a mouse)
    // hide the play button by default and show it on card hover
    @media (hover: hover) {
      .play-button {
        transition: opacity 0.3s ease-in-out;
        opacity: 0;
      }
      &:hover .play-button {
        opacity: 1;
      }
    }
  }

  &.deleted {
    animation: deleted-animation 0.3s linear forwards;
  }

  @keyframes deleted-animation {
    0% {
      opacity: 1;
      padding: inherit;
      height: inherit;
      margin: inherit;
      transform: scaleY(1);
    }

    50% {
      opacity: 0;
    }

    100% {
      opacity: 0;
      height: 0px;
      margin-top: -40px;
      transform: scaleY(0);
      display: none;
    }
  }
}

.input-group-flex {
  display: flex;
  flex-wrap: wrap;
  align-items: stretch;
  width: 100%;
  > *:not(.form-control) {
    width: auto;
    line-height: 1.4;
  }
  > .form-control {
    flex: 1 1 120px;
  }
  > .input-group-btn {
    flex: 1;
    display: flex;
    > .btn {
      flex: 1 1 auto;
    }
  }
}

.input-group > .input-group-btn > .btn {
  margin-top: 0px;
  margin-bottom: 0px;
}

#listen-count-card {
  padding: 15px 50px;
  margin-bottom: 20px;
  text-align: center;

  font-size: 24px;

  hr {
    margin: 8px 0 16px 0;
    border-top: 1px solid #eeeeee;
  }
}

#navigation.pager {
  display: flex;
  flex-wrap: wrap;
  & > .date-time-picker {
    flex: 1;
    order: 0;

    @media (max-width: @screen-phone) {
      // on phones, put the datepicker below the arrow nav
      order: 1;
      margin-top: 10px;
    }
  }
}

.ellipsis {
  overflow: hidden;
  text-overflow: ellipsis;
  white-space: nowrap;
}
.ellipsis-2-lines {
  display: -webkit-box;
  -webkit-line-clamp: 2;
  -webkit-box-orient: vertical;
  overflow: hidden;
  text-overflow: ellipsis;
}

#spacer {
  margin-top: 54px;
}

.empty-listens {
  display: flex;
  flex-direction: column;
  align-items: center;
  justify-content: center;
  color: @orange;

  .empty-text {
    text-align: center;
    margin: 4px 0px 0px;
    color: @asphalt;
  }

  .empty-action {
    margin-top: 12px;
    padding: 0px 8em;
    text-align: center;
    color: @asphalt;
  }

  @media (max-width: @screen-sm) {
    .empty-action {
      padding: 0px 6em;
    }
  }

  @media (max-width: @screen-xs) {
    .empty-action {
      padding: 0px 3em;
    }
  }
}

.add-listen-btn {
  position: relative;
  align-self: center;
  margin-left: auto;
}

.listen-header {
  display: flex;
<<<<<<< HEAD
  justify-content: space-between;
  h3 {
    display: flex;
    flex-direction: column;
    flex: 0.61;
  }
}

@media (max-width: 992px) {
  .listen-header {
    display: flex;
    h3 {
      display: flex;
      flex-direction: column;
      flex: 0.99;
    }
  }
=======
>>>>>>> 16265487
}<|MERGE_RESOLUTION|>--- conflicted
+++ resolved
@@ -170,7 +170,6 @@
   }
 }
 
-<<<<<<< HEAD
 #listens {
   @media (min-width: @screen-phone) {
     padding: 0 10px;
@@ -182,8 +181,6 @@
   }
 }
 
-=======
->>>>>>> 16265487
 .card {
   background: white;
   border: 1px solid rgb(238, 238, 238);
@@ -687,7 +684,6 @@
 
 .listen-header {
   display: flex;
-<<<<<<< HEAD
   justify-content: space-between;
   h3 {
     display: flex;
@@ -705,6 +701,4 @@
       flex: 0.99;
     }
   }
-=======
->>>>>>> 16265487
 }