BEGIN;

ALTER TABLE api_compat.token
    ADD CONSTRAINT token_user_id_foreign_key
    FOREIGN KEY (user_id)
    REFERENCES "user" (id)
    ON DELETE CASCADE;

ALTER TABLE api_compat.session
    ADD CONSTRAINT session_user_id_foreign_key
    FOREIGN KEY (user_id)
    REFERENCES "user" (id)
    ON DELETE CASCADE;

ALTER TABLE statistics.user
    ADD CONSTRAINT user_stats_user_id_foreign_key
    FOREIGN KEY (user_id)
    REFERENCES "user" (id)
    ON DELETE CASCADE;

<<<<<<< HEAD
ALTER TABLE statistics.user_new
    ADD CONSTRAINT user_stats_new_user_id_foreign_key
    FOREIGN KEY (user_id)
    REFERENCES "user" (id)
    ON DELETE CASCADE;

ALTER TABLE statistics.year_in_music
    ADD CONSTRAINT user_stats_year_in_music_user_id_foreign_key
    FOREIGN KEY (user_id)
    REFERENCES "user" (id)
    ON DELETE CASCADE;

=======
>>>>>>> 7d53e4cd
ALTER TABLE reported_users
    ADD CONSTRAINT  reporter_user_id_foreign_key
    FOREIGN KEY (reporter_user_id)
    REFERENCES "user" (id)
    ON DELETE CASCADE;

ALTER TABLE reported_users
    ADD CONSTRAINT  reported_user_id_foreign_key
    FOREIGN KEY (reported_user_id)
    REFERENCES "user" (id)
    ON DELETE CASCADE;

ALTER TABLE spotify_auth
    ADD CONSTRAINT spotify_auth_user_id_foreign_key
    FOREIGN KEY (user_id)
    REFERENCES "user" (id)
    ON DELETE CASCADE;

ALTER TABLE external_service_oauth
    ADD CONSTRAINT external_service_oauth_user_id_foreign_key
    FOREIGN KEY (user_id)
    REFERENCES "user" (id)
    ON DELETE CASCADE;

ALTER TABLE listens_importer
    ADD CONSTRAINT listens_importer_user_id_foreign_key
    FOREIGN KEY (user_id)
    REFERENCES "user" (id)
    ON DELETE CASCADE;

ALTER TABLE listens_importer
    ADD CONSTRAINT listens_importer_external_service_oauth_id_foreign_key
    FOREIGN KEY (external_service_oauth_id)
    REFERENCES external_service_oauth (id)
    ON DELETE SET NULL;

ALTER TABLE recommendation.cf_recording
    ADD CONSTRAINT cf_recording_user_id_foreign_key
    FOREIGN KEY (user_id)
    REFERENCES "user" (id)
    ON DELETE CASCADE;

ALTER TABLE recommendation.recommender
    ADD CONSTRAINT recommender_user_id_foreign_key
    FOREIGN KEY (user_id)
    REFERENCES "user" (id)
    ON DELETE CASCADE;

ALTER TABLE recommendation.recording_session
    ADD CONSTRAINT recording_session_recommender_session_foreign_key
    FOREIGN KEY (session_id)
    REFERENCES recommendation.recommender_session (id)
    ON DELETE CASCADE;

ALTER TABLE recommendation.recommender_session
    ADD CONSTRAINT recommender_session_recommender_foreign_key
    FOREIGN KEY (recommender_id)
    REFERENCES recommendation.recommender (id)
    ON DELETE CASCADE;

ALTER TABLE user_timeline_event
    ADD CONSTRAINT user_timeline_event_user_foreign_key
    FOREIGN KEY (user_id)
    REFERENCES "user" (id)
    ON DELETE CASCADE;

ALTER TABLE recording_feedback
    ADD CONSTRAINT recording_feedback_user_id_foreign_key
    FOREIGN KEY (user_id)
    REFERENCES "user" (id)
    ON DELETE CASCADE;

-- NOTE: If the foreign keys for the similar_user table changes, update the code in listenbrainz/db/similar_users.py !
ALTER TABLE recommendation.similar_user
    ADD CONSTRAINT similar_user_user_id_foreign_key
    FOREIGN KEY (user_id)
    REFERENCES "user" (id)
    ON DELETE CASCADE;

ALTER TABLE missing_musicbrainz_data
    ADD CONSTRAINT missing_mb_data_user_id_foreign_key
    FOREIGN KEY (user_id)
    REFERENCES "user" (id)
    ON DELETE CASCADE;

ALTER TABLE user_relationship
    ADD CONSTRAINT user_relationship_user_0_foreign_key
    FOREIGN KEY (user_0)
    REFERENCES "user" (id)
    ON DELETE CASCADE;

ALTER TABLE user_relationship
    ADD CONSTRAINT user_relationship_user_1_foreign_key
    FOREIGN KEY (user_1)
    REFERENCES "user" (id)
    ON DELETE CASCADE;

ALTER TABLE recommendation_feedback
    ADD CONSTRAINT recommendation_feedback_user_id_foreign_key
    FOREIGN KEY (user_id)
    REFERENCES "user" (id)
    ON DELETE CASCADE;

ALTER TABLE pinned_recording
    ADD CONSTRAINT pinned_recording_user_id_foreign_key
    FOREIGN KEY (user_id)
    REFERENCES "user" (id)
    ON DELETE CASCADE;

COMMIT;<|MERGE_RESOLUTION|>--- conflicted
+++ resolved
@@ -18,21 +18,12 @@
     REFERENCES "user" (id)
     ON DELETE CASCADE;
 
-<<<<<<< HEAD
-ALTER TABLE statistics.user_new
-    ADD CONSTRAINT user_stats_new_user_id_foreign_key
-    FOREIGN KEY (user_id)
-    REFERENCES "user" (id)
-    ON DELETE CASCADE;
-
 ALTER TABLE statistics.year_in_music
     ADD CONSTRAINT user_stats_year_in_music_user_id_foreign_key
     FOREIGN KEY (user_id)
     REFERENCES "user" (id)
     ON DELETE CASCADE;
 
-=======
->>>>>>> 7d53e4cd
 ALTER TABLE reported_users
     ADD CONSTRAINT  reporter_user_id_foreign_key
     FOREIGN KEY (reporter_user_id)
