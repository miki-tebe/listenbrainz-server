import logging
import os
import random
from time import time

import psycopg2
import sqlalchemy
from brainzutils import cache
from sqlalchemy import text

import listenbrainz.db.user as db_user
from listenbrainz.db import timescale as ts, timescale
from listenbrainz.db.testing import DatabaseTestCase, TimescaleTestCase
from listenbrainz.listenstore.tests.util import create_test_data_for_timescalelistenstore
from listenbrainz.listenstore.timescale_listenstore import REDIS_USER_LISTEN_COUNT, REDIS_USER_TIMESTAMPS, \
<<<<<<< HEAD
    TimescaleListenStore
from listenbrainz.listenstore.timescale_utils import delete_listens_and_update_user_listen_data, \
    update_user_listen_data, recalculate_all_user_data
=======
    TimescaleListenStore, REDIS_TOTAL_LISTEN_COUNT
from listenbrainz.listenstore.timescale_utils import recalculate_all_user_data, add_missing_to_listen_users_metadata, \
    update_user_listen_counts

TIMESCALE_SQL_DIR = os.path.join(os.path.dirname(os.path.realpath(__file__)), '..', '..', '..', 'admin', 'timescale')
>>>>>>> 984b11a6


class TestTimescaleListenStore(DatabaseTestCase, TimescaleTestCase):

    def setUp(self):
        DatabaseTestCase.setUp(self)
        TimescaleTestCase.setUp(self)
        self.log = logging.getLogger(__name__)
        self.logstore = TimescaleListenStore(self.log)

        self.testuser = db_user.get_or_create(1, "test")
        self.testuser_id = self.testuser["id"]
        self.testuser_name = self.testuser["musicbrainz_id"]

    def tearDown(self):
        self.logstore = None
        DatabaseTestCase.tearDown(self)
        TimescaleTestCase.tearDown(self)
        cache._r.flushdb()

    def _create_test_data(self, user_name, user_id, test_data_file_name=None):
        test_data = create_test_data_for_timescalelistenstore(user_name, user_id, test_data_file_name)
        self.logstore.insert(test_data)
        recalculate_all_user_data()
        return len(test_data)

    def _insert_mapping_metadata(self, msid):
        """ Insert mapping test data into the mapping tables """

        query = """INSERT INTO mbid_mapping_metadata
                               (recording_mbid, release_mbid, release_name, artist_credit_id, 
                                artist_mbids, artist_credit_name, recording_name)
                        VALUES ('076255b4-1575-11ec-ac84-135bf6a670e3',
                                '1fd178b4-1575-11ec-b98a-d72392cd8c97',
                                'release_name',
                                65,
                                '{6a221fda-2200-11ec-ac7d-dfa16a57158f}'::UUID[],
                                'artist name', 'recording name')"""

        join_query = """INSERT INTO mbid_mapping
                               (recording_msid, recording_mbid, match_type)
                        VALUES ('%s', '%s', 'exact_match')""" % (msid, '076255b4-1575-11ec-ac84-135bf6a670e3')

        with ts.engine.connect() as connection:
            connection.execute(sqlalchemy.text(query))
            connection.execute(sqlalchemy.text(join_query))

    def test_check_listen_count_view_exists(self):
        try:
            with ts.engine.connect() as connection:
                result = connection.execute(sqlalchemy.text("""SELECT column_name
                                                                 FROM information_schema.columns
                                                                WHERE table_name = 'listen_count_30day'
                                                             ORDER BY column_name"""))
                cols = result.fetchall()
        except psycopg2.OperationalError as e:
            self.log.error("Cannot query timescale listen_count: %s" % str(e), exc_info=True)
            raise
        self.assertEqual(cols[0][0], "count")
        self.assertEqual(cols[1][0], "listened_at_bucket")
        self.assertEqual(cols[2][0], "user_name")

    # The test test_aaa_get_total_listen_count is gone because all it did was test to see if the
    # timescale continuous aggregate works and often times it didn't work fast enough. We don't care
    # about immediate correctness, but eventual correctness, so test tossed.

    def test_insert_timescale(self):
        count = self._create_test_data(self.testuser_name, self.testuser_id)
        listens, min_ts, max_ts = self.logstore.fetch_listens(user=self.testuser, from_ts=1399999999)
        self.assertEqual(len(listens), count)

    def test_fetch_listens_0(self):
        self._create_test_data(self.testuser_name, self.testuser_id)
        listens, min_ts, max_ts = self.logstore.fetch_listens(user=self.testuser, from_ts=1400000000, limit=1)
        self.assertEqual(len(listens), 1)
        self.assertEqual(listens[0].ts_since_epoch, 1400000050)
        self.assertEqual(min_ts, 1400000000)
        self.assertEqual(max_ts, 1400000200)

    def test_fetch_listens_1(self):
        self._create_test_data(self.testuser_name, self.testuser_id)
        listens, min_ts, max_ts = self.logstore.fetch_listens(user=self.testuser, from_ts=1400000000)
        self.assertEqual(len(listens), 4)
        self.assertEqual(listens[0].ts_since_epoch, 1400000200)
        self.assertEqual(listens[1].ts_since_epoch, 1400000150)
        self.assertEqual(listens[2].ts_since_epoch, 1400000100)
        self.assertEqual(listens[3].ts_since_epoch, 1400000050)

    def test_fetch_listens_2(self):
        self._create_test_data(self.testuser_name, self.testuser_id)
        listens, min_ts, max_ts = self.logstore.fetch_listens(user=self.testuser, from_ts=1400000100)
        self.assertEqual(len(listens), 2)
        self.assertEqual(listens[0].ts_since_epoch, 1400000200)
        self.assertEqual(listens[1].ts_since_epoch, 1400000150)

    def test_fetch_listens_3(self):
        self._create_test_data(self.testuser_name, self.testuser_id)
        listens, min_ts, max_ts = self.logstore.fetch_listens(user=self.testuser, to_ts=1400000300)
        self.assertEqual(len(listens), 5)
        self.assertEqual(listens[0].ts_since_epoch, 1400000200)
        self.assertEqual(listens[1].ts_since_epoch, 1400000150)
        self.assertEqual(listens[2].ts_since_epoch, 1400000100)
        self.assertEqual(listens[3].ts_since_epoch, 1400000050)
        self.assertEqual(listens[4].ts_since_epoch, 1400000000)

    def test_fetch_listens_4(self):
        self._create_test_data(self.testuser_name, self.testuser_id)
        listens, min_ts, max_ts = self.logstore.fetch_listens(user=self.testuser, from_ts=1400000049, to_ts=1400000101)
        self.assertEqual(len(listens), 2)
        self.assertEqual(listens[0].ts_since_epoch, 1400000100)
        self.assertEqual(listens[1].ts_since_epoch, 1400000050)

    def test_fetch_listens_5(self):
        self._create_test_data(self.testuser_name, self.testuser_id)
        with self.assertRaises(ValueError):
            self.logstore.fetch_listens(user=self.testuser, from_ts=1400000101, to_ts=1400000001)

    def test_fetch_listens_with_gaps(self):
        self._create_test_data(self.testuser_name, self.testuser_id,
                               test_data_file_name='timescale_listenstore_test_listens_over_greater_time_range.json')

        # test from_ts with gaps
        listens, min_ts, max_ts = self.logstore.fetch_listens(user=self.testuser, from_ts=1399999999)
        self.assertEqual(len(listens), 4)
        self.assertEqual(listens[0].ts_since_epoch, 1420000050)
        self.assertEqual(listens[1].ts_since_epoch, 1420000000)
        self.assertEqual(listens[2].ts_since_epoch, 1400000050)
        self.assertEqual(listens[3].ts_since_epoch, 1400000000)

        # test from_ts and to_ts with gaps
        listens, min_ts, max_ts = self.logstore.fetch_listens(user=self.testuser, from_ts=1400000049, to_ts=1420000001)
        self.assertEqual(len(listens), 2)
        self.assertEqual(listens[0].ts_since_epoch, 1420000000)
        self.assertEqual(listens[1].ts_since_epoch, 1400000050)

        # test to_ts with gaps
        listens, min_ts, max_ts = self.logstore.fetch_listens(user=self.testuser, to_ts=1420000051)
        self.assertEqual(len(listens), 4)
        self.assertEqual(listens[0].ts_since_epoch, 1420000050)
        self.assertEqual(listens[1].ts_since_epoch, 1420000000)
        self.assertEqual(listens[2].ts_since_epoch, 1400000050)
        self.assertEqual(listens[3].ts_since_epoch, 1400000000)

    def test_fetch_listens_with_mapping(self):
        self._create_test_data(self.testuser_name, self.testuser_id)
        self._insert_mapping_metadata("c7a41965-9f1e-456c-8b1d-27c0f0dde280")
        listens, min_ts, max_ts = self.logstore.fetch_listens(user=self.testuser, from_ts=1400000000, limit=1)
        self.assertEqual(len(listens), 1)
        self.assertEqual(listens[0].data["mbid_mapping"]["artist_mbids"], ['6a221fda-2200-11ec-ac7d-dfa16a57158f'])
        self.assertEqual(listens[0].data["mbid_mapping"]["release_mbid"], '1fd178b4-1575-11ec-b98a-d72392cd8c97')
        self.assertEqual(listens[0].data["mbid_mapping"]["recording_mbid"], '076255b4-1575-11ec-ac84-135bf6a670e3')

    def test_get_listen_count_for_user(self):
        uid = random.randint(2000, 1 << 31)
        testuser = db_user.get_or_create(uid, "user_%d" % uid)
        testuser_name = testuser['musicbrainz_id']

        count = self._create_test_data(testuser_name, testuser["id"])
        listen_count = self.logstore.get_listen_count_for_user(testuser["id"])
        self.assertEqual(count, listen_count)

    def test_fetch_recent_listens(self):
        user = db_user.get_or_create(2, 'someuser')
        user_name = user['musicbrainz_id']
        self._create_test_data(user_name, user["id"])

        user2 = db_user.get_or_create(3, 'otheruser')
        user_name2 = user2['musicbrainz_id']
        self._create_test_data(user_name2, user2["id"])

        recent = self.logstore.fetch_recent_listens_for_users([user, user2], per_user_limit=1, min_ts=int(time()) - 10000000000)
        self.assertEqual(len(recent), 2)

        recent = self.logstore.fetch_recent_listens_for_users([user, user2], min_ts=int(time()) - 10000000000)
        self.assertEqual(len(recent), 4)

        recent = self.logstore.fetch_recent_listens_for_users([user], min_ts=recent[0].ts_since_epoch - 1)
        self.assertEqual(len(recent), 1)
        self.assertEqual(recent[0].ts_since_epoch, 1400000200)

    def test_listen_counts_in_cache(self):
        uid = random.randint(2000, 1 << 31)
        testuser = db_user.get_or_create(uid, "user_%d" % uid)
        testuser_name = testuser['musicbrainz_id']
        count = self._create_test_data(testuser_name, testuser["id"])
        user_key = REDIS_USER_LISTEN_COUNT + str(testuser["id"])
        self.assertEqual(count, self.logstore.get_listen_count_for_user(testuser["id"]))
        self.assertEqual(count, cache.get(user_key))

    def test_delete_listens(self):
        uid = random.randint(2000, 1 << 31)
        testuser = db_user.get_or_create(uid, "user_%d" % uid)
        testuser_name = testuser['musicbrainz_id']
        self._create_test_data(testuser_name, testuser["id"])
        listens, min_ts, max_ts = self.logstore.fetch_listens(user=testuser, to_ts=1400000300)
        self.assertEqual(len(listens), 5)
        self.assertEqual(listens[0].ts_since_epoch, 1400000200)
        self.assertEqual(listens[1].ts_since_epoch, 1400000150)
        self.assertEqual(listens[2].ts_since_epoch, 1400000100)
        self.assertEqual(listens[3].ts_since_epoch, 1400000050)
        self.assertEqual(listens[4].ts_since_epoch, 1400000000)

        self.logstore.delete(testuser["id"])
        listens, min_ts, max_ts = self.logstore.fetch_listens(user=testuser, to_ts=1400000300)
        self.assertEqual(len(listens), 0)

    def test_delete_single_listen(self):
        uid = random.randint(2000, 1 << 31)
        testuser = db_user.get_or_create(uid, "user_%d" % uid)
        testuser_name = testuser['musicbrainz_id']
        self._create_test_data(testuser_name, testuser["id"])

        listens, min_ts, max_ts = self.logstore.fetch_listens(user=testuser, to_ts=1400000300)
        self.assertEqual(len(listens), 5)
        self.assertEqual(listens[0].ts_since_epoch, 1400000200)
        self.assertEqual(listens[1].ts_since_epoch, 1400000150)
        self.assertEqual(listens[2].ts_since_epoch, 1400000100)
        self.assertEqual(listens[3].ts_since_epoch, 1400000050)
        self.assertEqual(listens[4].ts_since_epoch, 1400000000)

        self.logstore.delete_listen(1400000050, testuser["id"], "c7a41965-9f1e-456c-8b1d-27c0f0dde280")

        pending = self._get_pending_deletes()
        self.assertEqual(len(pending), 1)
        self.assertEqual(pending[0]["listened_at"], 1400000050)
        self.assertEqual(pending[0]["user_id"], testuser["id"])
        self.assertEqual(str(pending[0]["recording_msid"]), "c7a41965-9f1e-456c-8b1d-27c0f0dde280")

        delete_listens_and_update_user_listen_data()

        # clear cache entry so that count is fetched from db again
        cache.delete(REDIS_USER_LISTEN_COUNT + str(testuser["id"]))

        listens, min_ts, max_ts = self.logstore.fetch_listens(user=testuser, to_ts=1400000300)
        self.assertEqual(len(listens), 4)
        self.assertEqual(listens[0].ts_since_epoch, 1400000200)
        self.assertEqual(listens[1].ts_since_epoch, 1400000150)
        self.assertEqual(listens[2].ts_since_epoch, 1400000100)
        self.assertEqual(listens[3].ts_since_epoch, 1400000000)

        self.assertEqual(self.logstore.get_listen_count_for_user(testuser["id"]), 4)
        min_ts, max_ts = self.logstore.get_timestamps_for_user(testuser["id"])
        self.assertEqual(min_ts, 1400000000)
        self.assertEqual(max_ts, 1400000200)

    def _get_pending_deletes(self):
        with timescale.engine.connect() as connection:
            result = connection.execute(text("SELECT * FROM listen_delete_metadata"))
            return result.fetchall()

    def _get_count_and_timestamps(self, user_id):
        with timescale.engine.connect() as connection:
            result = connection.execute(
                text("""
                    SELECT count, min_listened_at, max_listened_at
                      FROM listen_user_metadata
                     WHERE user_id = :user_id
                """), user_id=user_id)
            return dict(**result.fetchone())

    def test_for_empty_timestamps(self):
        """Test newly created user has empty timestamps and count stored in the database."""
        uid = random.randint(2000, 1 << 31)
        testuser = db_user.get_or_create(uid, "user_%d" % uid)
<<<<<<< HEAD
        self.logstore.set_empty_values_for_user(testuser["id"])
        data = self._get_count_and_timestamps(testuser["id"])
        self.assertEqual(data["count"], 0)
        self.assertEqual(data["min_listened_at"], None)
        self.assertEqual(data["max_listened_at"], None)
=======
        min_ts, max_ts = self.logstore.get_timestamps_for_user(testuser["id"])
        self.assertEqual(min_ts, 0)
        self.assertEqual(max_ts, 0)
        self.assertEqual(cache.get(REDIS_USER_TIMESTAMPS + str(testuser["id"])), "0,0")

    def test_get_total_listen_count(self):
        total_count = self.logstore.get_total_listen_count()
        self.assertEqual(total_count, 0)

        count_user_1 = self._create_test_data(self.testuser["musicbrainz_id"], self.testuser["id"])
        uid = random.randint(2000, 1 << 31)
        testuser2 = db_user.get_or_create(uid, f"user_{uid}")
        count_user_2 = self._create_test_data(testuser2["musicbrainz_id"], testuser2["id"])

        cache.delete(REDIS_TOTAL_LISTEN_COUNT)
        add_missing_to_listen_users_metadata()
        update_user_listen_counts()

        total_count = self.logstore.get_total_listen_count()
        self.assertEqual(total_count, count_user_1 + count_user_2)
>>>>>>> 984b11a6
<|MERGE_RESOLUTION|>--- conflicted
+++ resolved
@@ -13,17 +13,9 @@
 from listenbrainz.db.testing import DatabaseTestCase, TimescaleTestCase
 from listenbrainz.listenstore.tests.util import create_test_data_for_timescalelistenstore
 from listenbrainz.listenstore.timescale_listenstore import REDIS_USER_LISTEN_COUNT, REDIS_USER_TIMESTAMPS, \
-<<<<<<< HEAD
-    TimescaleListenStore
+    TimescaleListenStore, REDIS_TOTAL_LISTEN_COUNT
 from listenbrainz.listenstore.timescale_utils import delete_listens_and_update_user_listen_data, \
-    update_user_listen_data, recalculate_all_user_data
-=======
-    TimescaleListenStore, REDIS_TOTAL_LISTEN_COUNT
-from listenbrainz.listenstore.timescale_utils import recalculate_all_user_data, add_missing_to_listen_users_metadata, \
-    update_user_listen_counts
-
-TIMESCALE_SQL_DIR = os.path.join(os.path.dirname(os.path.realpath(__file__)), '..', '..', '..', 'admin', 'timescale')
->>>>>>> 984b11a6
+    update_user_listen_data, recalculate_all_user_data, add_missing_to_listen_users_metadata
 
 
 class TestTimescaleListenStore(DatabaseTestCase, TimescaleTestCase):
@@ -288,17 +280,11 @@
         """Test newly created user has empty timestamps and count stored in the database."""
         uid = random.randint(2000, 1 << 31)
         testuser = db_user.get_or_create(uid, "user_%d" % uid)
-<<<<<<< HEAD
         self.logstore.set_empty_values_for_user(testuser["id"])
         data = self._get_count_and_timestamps(testuser["id"])
         self.assertEqual(data["count"], 0)
         self.assertEqual(data["min_listened_at"], None)
         self.assertEqual(data["max_listened_at"], None)
-=======
-        min_ts, max_ts = self.logstore.get_timestamps_for_user(testuser["id"])
-        self.assertEqual(min_ts, 0)
-        self.assertEqual(max_ts, 0)
-        self.assertEqual(cache.get(REDIS_USER_TIMESTAMPS + str(testuser["id"])), "0,0")
 
     def test_get_total_listen_count(self):
         total_count = self.logstore.get_total_listen_count()
@@ -314,5 +300,4 @@
         update_user_listen_counts()
 
         total_count = self.logstore.get_total_listen_count()
-        self.assertEqual(total_count, count_user_1 + count_user_2)
->>>>>>> 984b11a6
+        self.assertEqual(total_count, count_user_1 + count_user_2)