import json
from unittest import mock

import requests_mock

from brainzutils import cache

import listenbrainz.db.feedback as db_feedback
import listenbrainz.db.user as db_user
from listenbrainz import messybrainz
from listenbrainz.db.model.feedback import Feedback
from listenbrainz.tests.integration import IntegrationTestCase


class FeedbackAPITestCase(IntegrationTestCase):
    def setUp(self):
        super(FeedbackAPITestCase, self).setUp()
        self.user = db_user.get_or_create(1, "testuserpleaseignore")
        self.user2 = db_user.get_or_create(2, "anothertestuserpleaseignore")

    def tearDown(self):
        cache._r.flushall()
        super(FeedbackAPITestCase, self).tearDown()

    def insert_test_data(self, user_id):
        sample_feedback = [
            {
                "recording_msid": "d23f4719-9212-49f0-ad08-ddbfbfc50d6f",
                "score": 1
            },
            {
                "recording_msid": "222eb00d-9ead-42de-aec9-8f8c1509413d",
                "score": -1
            }
        ]
        for fb in sample_feedback:
            db_feedback.insert(
                Feedback(
                    user_id=user_id,
                    recording_msid=fb["recording_msid"],
                    score=fb["score"]
                )
            )

        return sample_feedback

    def insert_test_data_with_mbid(self, user_id):
        sample_feedback = [
            {
                "recording_msid": "d23f4719-9212-49f0-ad08-ddbfbfc50d6f",
                "score": 1
            },
            {
                "recording_msid": "222eb00d-9ead-42de-aec9-8f8c1509413d",
                "score": -1
            },
            {
                "recording_mbid": "076255b4-1575-11ec-ac84-135bf6a670e3",
                "score": 1
            },
            {
                "recording_mbid": "1fd178b4-1575-11ec-b98a-d72392cd8c97",
                "score": -1
            }
        ]
        for fb in sample_feedback:
            db_feedback.insert(
                Feedback(
                    user_id=user_id,
                    recording_msid=fb.get("recording_msid"),
                    recording_mbid=fb.get("recording_mbid"),
                    score=fb["score"]
                )
            )
        return sample_feedback

    def test_recording_feedback(self):
        """ Test for submission of valid feedback """
        feedback = {
            "recording_msid": "7babc9be-ca2b-4544-b932-7c9ab38770d6",
            "score": 1
        }
        response = self.client.post(
            self.custom_url_for("feedback_api_v1.recording_feedback"),
            data=json.dumps(feedback),
            headers={"Authorization": "Token {}".format(self.user["auth_token"])},
            content_type="application/json"
        )
        self.assert200(response)
        self.assertEqual(response.json["status"], "ok")

        feedback = {
            "recording_mbid": "e7ebbb99-7346-4323-9541-dffae9e1003b",
            "score": -1
        }
        response = self.client.post(
            self.custom_url_for("feedback_api_v1.recording_feedback"),
            data=json.dumps(feedback),
            headers={"Authorization": "Token {}".format(self.user["auth_token"])},
            content_type="application/json"
        )
        self.assert200(response)
        self.assertEqual(response.json["status"], "ok")

        feedback = {
            "recording_mbid": "9d008211-c920-4ff7-a17f-b86e4246c58c",
            "recording_msid": "9541592c-0102-4b94-93cc-ee0f3cf83d64",
            "score": -1
        }
        response = self.client.post(
            self.custom_url_for("feedback_api_v1.recording_feedback"),
            data=json.dumps(feedback),
            headers={"Authorization": "Token {}".format(self.user["auth_token"])},
            content_type="application/json"
        )
        self.assert200(response)
        self.assertEqual(response.json["status"], "ok")

    def test_recording_feedback_unauthorised_submission(self):
        """ Test for checking that unauthorized submissions return 401 """
        feedback = {
            "recording_msid": "7babc9be-ca2b-4544-b932-7c9ab38770d6",
            "score": 1
        }

        # request with no authorization header
        response = self.client.post(
            self.custom_url_for("feedback_api_v1.recording_feedback"),
            data=json.dumps(feedback),
            content_type="application/json"
        )
        self.assert401(response)
        self.assertEqual(response.json["code"], 401)

        # request with invalid authorization header
        response = self.client.post(
            self.custom_url_for("feedback_api_v1.recording_feedback"),
            data=json.dumps(feedback),
            headers={"Authorization": "Token testtokenplsignore"},
            content_type="application/json"
        )
        self.assert401(response)
        self.assertEqual(response.json["code"], 401)

    def test_recording_feedback_json_with_missing_keys(self):
        """ Test for checking that submitting JSON with missing keys returns 400 """

        # submit a feedback without recording_msid key
        incomplete_feedback = {
            "score": 1
        }

        response = self.client.post(
            self.custom_url_for("feedback_api_v1.recording_feedback"),
            data=json.dumps(incomplete_feedback),
            headers={"Authorization": "Token {}".format(self.user["auth_token"])},
            content_type="application/json"
        )
        self.assert400(response)
        self.assertEqual(
            response.json["error"],
            "JSON document must contain either recording_msid or recording_mbid, and score top level keys"
        )

        # submit a feedback without score key
        incomplete_feedback = {
            "recording_msid": "7babc9be-ca2b-4544-b932-7c9ab38770d6",
        }

        response = self.client.post(
            self.custom_url_for("feedback_api_v1.recording_feedback"),
            data=json.dumps(incomplete_feedback),
            headers={"Authorization": "Token {}".format(self.user["auth_token"])},
            content_type="application/json"
        )
        self.assert400(response)
        self.assertEqual(
            response.json["error"],
            "JSON document must contain either recording_msid or recording_mbid, and score top level keys")

        # submit an empty feedback
        empty_feedback = {}

        response = self.client.post(
            self.custom_url_for("feedback_api_v1.recording_feedback"),
            data=json.dumps(empty_feedback),
            headers={"Authorization": "Token {}".format(self.user["auth_token"])},
            content_type="application/json"
        )
        self.assert400(response)
        self.assertEqual(
            response.json["error"],
            "JSON document must contain either recording_msid or recording_mbid, and score top level keys"
        )

    def test_recording_feedback_json_with_extra_keys(self):
        """ Test to check submitting JSON with extra keys returns 400 """
        invalid_feedback = {
            "recording_msid": "7babc9be-ca2b-4544-b932-7c9ab38770d6",
            "score": 1,
            "extra_key": "testvalueplsignore"
        }

        response = self.client.post(
            self.custom_url_for("feedback_api_v1.recording_feedback"),
            data=json.dumps(invalid_feedback),
            headers={"Authorization": "Token {}".format(self.user["auth_token"])},
            content_type="application/json"
        )
        self.assert400(response)
        self.assertEqual(
            response.json["error"],
            "JSON document may only contain recording_msid, recording_mbid and score top level keys"
        )

    def test_recording_feedback_invalid_values(self):
        """ Test to check submitting invalid values in JSON returns 400 """

        # submit feedback with invalid recording_msid
        invalid_feedback = {
            "recording_msid": "invalid_recording_msid",
            "score": 1
        }
        response = self.client.post(
            self.custom_url_for("feedback_api_v1.recording_feedback"),
            data=json.dumps(invalid_feedback),
            headers={"Authorization": "Token {}".format(self.user["auth_token"])},
            content_type="application/json"
        )
        self.assert400(response)
        self.assertEqual(response.json["code"], 400)

        # submit feedback with invalid recording_mbid
        invalid_feedback = {
            "recording_mbid": "invalid_recording_mbid",
            "score": 1
        }
        response = self.client.post(
            self.custom_url_for("feedback_api_v1.recording_feedback"),
            data=json.dumps(invalid_feedback),
            headers={"Authorization": "Token {}".format(self.user["auth_token"])},
            content_type="application/json"
        )
        self.assert400(response)
        self.assertEqual(response.json["code"], 400)

        # submit feedback with invalid score
        invalid_feedback = {
            "recording_msid": "7babc9be-ca2b-4544-b932-7c9ab38770d6",
            "score": 5
        }
        response = self.client.post(
            self.custom_url_for("feedback_api_v1.recording_feedback"),
            data=json.dumps(invalid_feedback),
            headers={"Authorization": "Token {}".format(self.user["auth_token"])},
            content_type="application/json"
        )
        self.assert400(response)
        self.assertEqual(response.json["code"], 400)

        # submit feedback with invalid recording_msid and score
        invalid_feedback = {
            "recording_msid": "invalid_recording_msid",
            "score": 5
        }

        response = self.client.post(
            self.custom_url_for("feedback_api_v1.recording_feedback"),
            data=json.dumps(invalid_feedback),
            headers={"Authorization": "Token {}".format(self.user["auth_token"])},
            content_type="application/json"
        )
        self.assert400(response)
        self.assertEqual(response.json["code"], 400)

    def test_recording_msid_feedback_update_score(self):
        """
        Test to check that score gets updated when a user changes feedback score for a recording_msid
        i.e love to hate or vice-versa
        """

        # submit a feedback with score = 1
        feedback = {
            "recording_msid": "7babc9be-ca2b-4544-b932-7c9ab38770d6",
            "score": 1
        }

        response = self.client.post(
            self.custom_url_for("feedback_api_v1.recording_feedback"),
            data=json.dumps(feedback),
            headers={"Authorization": "Token {}".format(self.user["auth_token"])},
            content_type="application/json"
        )
        self.assert200(response)
        self.assertEqual(response.json["status"], "ok")

        result = db_feedback.get_feedback_for_user(self.user["id"], limit=25, offset=0)
        self.assertEqual(len(result), 1)
        self.assertEqual(result[0].user_id, self.user["id"])
        self.assertEqual(result[0].recording_msid, feedback["recording_msid"])
        self.assertEqual(result[0].score, feedback["score"])

        # submit an updated feedback for the same recording_msid with new score = -1
        updated_feedback = {
            "recording_msid": "7babc9be-ca2b-4544-b932-7c9ab38770d6",
            "score": -1
        }

        response = self.client.post(
            self.custom_url_for("feedback_api_v1.recording_feedback"),
            data=json.dumps(updated_feedback),
            headers={"Authorization": "Token {}".format(self.user["auth_token"])},
            content_type="application/json"
        )
        self.assert200(response)
        self.assertEqual(response.json["status"], "ok")

        # check that the record gets updated
        result = db_feedback.get_feedback_for_user(self.user["id"], limit=25, offset=0)
        self.assertEqual(len(result), 1)
        self.assertEqual(result[0].user_id, self.user["id"])
        self.assertEqual(result[0].recording_msid, updated_feedback["recording_msid"])
        self.assertEqual(result[0].score, updated_feedback["score"])

    def test_recording_mbid_feedback_update_score(self):
        """
        Test to check that score gets updated when a user changes feedback score for a recording_mbid
        i.e love to hate or vice-versa
        """

        # submit a feedback with score = 1
        feedback = {
            "recording_mbid": "076255b4-1575-11ec-ac84-135bf6a670e3",
            "score": 1
        }

        response = self.client.post(
            self.custom_url_for("feedback_api_v1.recording_feedback"),
            data=json.dumps(feedback),
            headers={"Authorization": "Token {}".format(self.user["auth_token"])},
            content_type="application/json"
        )
        self.assert200(response)
        self.assertEqual(response.json["status"], "ok")

        result = db_feedback.get_feedback_for_user(self.user["id"], limit=25, offset=0)
        self.assertEqual(len(result), 1)
        self.assertEqual(result[0].user_id, self.user["id"])
        self.assertEqual(result[0].recording_mbid, feedback["recording_mbid"])
        self.assertEqual(result[0].score, feedback["score"])

        # submit an updated feedback for the same recording_mbid with new score = -1
        updated_feedback = {
            "recording_mbid": "076255b4-1575-11ec-ac84-135bf6a670e3",
            "score": -1
        }

        response = self.client.post(
            self.custom_url_for("feedback_api_v1.recording_feedback"),
            data=json.dumps(updated_feedback),
            headers={"Authorization": "Token {}".format(self.user["auth_token"])},
            content_type="application/json"
        )
        self.assert200(response)
        self.assertEqual(response.json["status"], "ok")

        # check that the record gets updated
        result = db_feedback.get_feedback_for_user(self.user["id"], limit=25, offset=0)
        self.assertEqual(len(result), 1)
        self.assertEqual(result[0].user_id, self.user["id"])
        self.assertEqual(result[0].recording_mbid, updated_feedback["recording_mbid"])
        self.assertEqual(result[0].score, updated_feedback["score"])

    def test_recording_feedback_delete_when_score_is_zero(self):
        """
        Test to check that the feedback record gets deleted when a user removes feedback for a recording_msid
        by submitting a score = 0
        """

        # submit a feedback with score = 1
        feedback = {
            "recording_msid": "7babc9be-ca2b-4544-b932-7c9ab38770d6",
            "score": 1
        }

        response = self.client.post(
            self.custom_url_for("feedback_api_v1.recording_feedback"),
            data=json.dumps(feedback),
            headers={"Authorization": "Token {}".format(self.user["auth_token"])},
            content_type="application/json"
        )
        self.assert200(response)
        self.assertEqual(response.json["status"], "ok")

        result = db_feedback.get_feedback_for_user(self.user["id"], limit=25, offset=0)
        self.assertEqual(len(result), 1)
        self.assertEqual(result[0].user_id, self.user["id"])
        self.assertEqual(result[0].recording_msid, feedback["recording_msid"])
        self.assertEqual(result[0].score, feedback["score"])

        # submit an updated feedback for the same recording_msid with new score = 0
        updated_feedback = {
            "recording_msid": "7babc9be-ca2b-4544-b932-7c9ab38770d6",
            "score": 0
        }

        response = self.client.post(
            self.custom_url_for("feedback_api_v1.recording_feedback"),
            data=json.dumps(updated_feedback),
            headers={"Authorization": "Token {}".format(self.user["auth_token"])},
            content_type="application/json"
        )
        self.assert200(response)
        self.assertEqual(response.json["status"], "ok")

        # check that the record gets deleted
        result = db_feedback.get_feedback_for_user(self.user["id"], limit=25, offset=0)
        self.assertEqual(len(result), 0)

    def test_recording_mbid_feedback_delete_when_score_is_zero(self):
        """
        Test to check that the feedback record gets deleted when a user removes feedback for a recording_mbid
        by submitting a score = 0
        """

        # submit a feedback with score = 1
        feedback = {
            "recording_mbid": "076255b4-1575-11ec-ac84-135bf6a670e3",
            "score": 1
        }

        response = self.client.post(
            self.custom_url_for("feedback_api_v1.recording_feedback"),
            data=json.dumps(feedback),
            headers={"Authorization": "Token {}".format(self.user["auth_token"])},
            content_type="application/json"
        )
        self.assert200(response)
        self.assertEqual(response.json["status"], "ok")

        result = db_feedback.get_feedback_for_user(self.user["id"], limit=25, offset=0)
        self.assertEqual(len(result), 1)
        self.assertEqual(result[0].user_id, self.user["id"])
        self.assertEqual(result[0].recording_mbid, feedback["recording_mbid"])
        self.assertEqual(result[0].score, feedback["score"])

        # submit an updated feedback for the same recording_mbid with new score = 0
        updated_feedback = {
            "recording_mbid": "076255b4-1575-11ec-ac84-135bf6a670e3",
            "score": 0
        }

        response = self.client.post(
            self.custom_url_for("feedback_api_v1.recording_feedback"),
            data=json.dumps(updated_feedback),
            headers={"Authorization": "Token {}".format(self.user["auth_token"])},
            content_type="application/json"
        )
        self.assert200(response)
        self.assertEqual(response.json["status"], "ok")

        # check that the record gets deleted
        result = db_feedback.get_feedback_for_user(self.user["id"], limit=25, offset=0)
        self.assertEqual(len(result), 0)

    def test_get_feedback_for_user(self):
        """ Test to make sure valid response is received """
        inserted_rows = self.insert_test_data(self.user["id"])

        response = self.client.get(
            self.custom_url_for("feedback_api_v1.get_feedback_for_user", user_name=self.user["musicbrainz_id"]))
        self.assert200(response)
        data = json.loads(response.data)

        self.assertEqual(data["count"], 2)
        self.assertEqual(data["total_count"], len(inserted_rows))
        self.assertEqual(data["offset"], 0)

        feedback = data["feedback"]  # sorted in descending order of their creation
        self.assertEqual(len(feedback), 2)

        self.assertEqual(feedback[0]["user_id"], self.user["musicbrainz_id"])
        self.assertEqual(feedback[0]["recording_msid"], inserted_rows[1]["recording_msid"])
        self.assertEqual(feedback[0]["score"], inserted_rows[1]["score"])

        self.assertEqual(feedback[1]["user_id"], self.user["musicbrainz_id"])
        self.assertEqual(feedback[1]["recording_msid"], inserted_rows[0]["recording_msid"])
        self.assertEqual(feedback[1]["score"], inserted_rows[0]["score"])

    def test_get_feedback_for_user_invalid_user(self):
        """ Test to make sure that the API sends 404 if user does not exist. """
        response = self.client.get(self.custom_url_for("feedback_api_v1.get_feedback_for_user", user_name="nouser"))
        self.assert404(response)
        self.assertEqual(response.json["error"], "Cannot find user: nouser")

    def test_get_feedback_for_user_with_score_param(self):
        """ Test to make sure valid response is received when score param is passed """
        inserted_rows = self.insert_test_data_with_mbid(self.user["id"])

        # pass score = 1
        response = self.client.get(self.custom_url_for("feedback_api_v1.get_feedback_for_user",
                                                       user_name=self.user["musicbrainz_id"]),
                                   query_string={"score": 1})
        self.assert200(response)
        data = json.loads(response.data)

        self.assertEqual(data["count"], 2)
        self.assertEqual(data["total_count"], 2)  # Only count feedback for this score = 1
        self.assertEqual(data["offset"], 0)

        feedback = data["feedback"]  # sorted in descending order of their creation
        self.assertEqual(len(feedback), 2)

        self.assertEqual(feedback[0]["user_id"], self.user["musicbrainz_id"])
        self.assertEqual(feedback[0]["recording_msid"], None)
        self.assertEqual(feedback[0]["recording_mbid"], inserted_rows[2]["recording_mbid"])
        self.assertEqual(feedback[0]["score"], 1)

        self.assertEqual(feedback[1]["user_id"], self.user["musicbrainz_id"])
        self.assertEqual(feedback[1]["recording_msid"], inserted_rows[0]["recording_msid"])
        self.assertEqual(feedback[1]["recording_mbid"], None)
        self.assertEqual(feedback[1]["score"], 1)

        # pass score = -1
        response = self.client.get(self.custom_url_for("feedback_api_v1.get_feedback_for_user",
                                                       user_name=self.user["musicbrainz_id"]),
                                   query_string={"score": -1})
        self.assert200(response)
        data = json.loads(response.data)

        self.assertEqual(data["count"], 2)
        self.assertEqual(data["total_count"], 2)  # Only count feedback for score = -1
        self.assertEqual(data["offset"], 0)

        feedback = data["feedback"]  # sorted in descending order of their creation
        self.assertEqual(len(feedback), 2)

        self.assertEqual(feedback[0]["user_id"], self.user["musicbrainz_id"])
        self.assertEqual(feedback[0]["recording_msid"], None)
        self.assertEqual(feedback[0]["recording_mbid"], inserted_rows[3]["recording_mbid"])
        self.assertEqual(feedback[0]["score"], -1)

        self.assertEqual(feedback[1]["user_id"], self.user["musicbrainz_id"])
        self.assertEqual(feedback[1]["recording_msid"], inserted_rows[1]["recording_msid"])
        self.assertEqual(feedback[1]["recording_mbid"], None)
        self.assertEqual(feedback[1]["score"], -1)

    def test_get_feedback_for_user_with_invalid_score_param(self):
        """ Test to make sure 400 response is received if score argument is not valid """
        inserted_rows = self.insert_test_data(self.user["id"])

        # pass non-int value to score
        response = self.client.get(self.custom_url_for("feedback_api_v1.get_feedback_for_user",
                                                       user_name=self.user["musicbrainz_id"]),
                                   query_string={"score": "invalid_score"})
        self.assert400(response)
        self.assertEqual(response.json["error"], "Invalid score argument: invalid_score")

        # pass invalid int value to score
        response = self.client.get(self.custom_url_for("feedback_api_v1.get_feedback_for_user",
                                                       user_name=self.user["musicbrainz_id"]),
                                   query_string={"score": 10})
        self.assert400(response)
        self.assertEqual(response.json["error"], "Score can have a value of 1 or -1.")

    def test_get_feedback_for_user_with_count_param(self):
        """ Test to make sure valid response is received when count param is passed """
        inserted_rows = self.insert_test_data_with_mbid(self.user["id"])

        # pass count = 1
        response = self.client.get(self.custom_url_for("feedback_api_v1.get_feedback_for_user",
                                                       user_name=self.user["musicbrainz_id"]),
                                   query_string={"count": 1})
        self.assert200(response)
        data = json.loads(response.data)

        self.assertEqual(data["count"], 1)
        self.assertEqual(data["total_count"], len(inserted_rows))
        self.assertEqual(data["offset"], 0)

        feedback = data["feedback"]  # sorted in descending order of their creation
        self.assertEqual(len(feedback), 1)

        self.assertEqual(feedback[0]["user_id"], self.user["musicbrainz_id"])
        self.assertEqual(feedback[0]["recording_msid"], None)
        self.assertEqual(feedback[0]["recording_mbid"], inserted_rows[3]["recording_mbid"])
        self.assertEqual(feedback[0]["score"], inserted_rows[3]["score"])

    def test_get_feedback_for_user_with_invalid_count_param(self):
        """ Test to make sure 400 response is received if count argument is not valid """
        inserted_rows = self.insert_test_data(self.user["id"])

        # pass non-int value to count
        response = self.client.get(self.custom_url_for("feedback_api_v1.get_feedback_for_user",
                                                       user_name=self.user["musicbrainz_id"]),
                                   query_string={"count": "invalid_count"})
        self.assert400(response)
        self.assertEqual(response.json["error"], "'count' should be a non-negative integer")

        # pass negative int value to count
        response = self.client.get(self.custom_url_for("feedback_api_v1.get_feedback_for_user",
                                                       user_name=self.user["musicbrainz_id"]),
                                   query_string={"count": -1})
        self.assert400(response)
        self.assertEqual(response.json["error"], "'count' should be a non-negative integer")

    def test_get_feedback_for_user_with_offset_param(self):
        """ Test to make sure valid response is received when offset param is passed """
        inserted_rows = self.insert_test_data(self.user["id"])

        # pass count = 1
        response = self.client.get(self.custom_url_for("feedback_api_v1.get_feedback_for_user",
                                                       user_name=self.user["musicbrainz_id"]),
                                   query_string={"offset": 1})
        self.assert200(response)
        data = json.loads(response.data)

        self.assertEqual(data["count"], 1)
        self.assertEqual(data["total_count"], len(inserted_rows))
        self.assertEqual(data["offset"], 1)

        feedback = data["feedback"]  # sorted in descending order of their creation
        self.assertEqual(len(feedback), 1)

        self.assertEqual(feedback[0]["user_id"], self.user["musicbrainz_id"])
        self.assertEqual(feedback[0]["recording_msid"], inserted_rows[0]["recording_msid"])
        self.assertEqual(feedback[0]["score"], inserted_rows[0]["score"])

    def test_get_feedback_for_user_with_invalid_offset_param(self):
        """ Test to make sure 400 response is received if offset argument is not valid """
        inserted_rows = self.insert_test_data(self.user["id"])

        # pass non-int value to offset
        response = self.client.get(self.custom_url_for("feedback_api_v1.get_feedback_for_user",
                                                       user_name=self.user["musicbrainz_id"]),
                                   query_string={"offset": "invalid_offset"})
        self.assert400(response)
        self.assertEqual(response.json["error"], "'offset' should be a non-negative integer")

        # pass negative int value to offset
        response = self.client.get(self.custom_url_for("feedback_api_v1.get_feedback_for_user",
                                                       user_name=self.user["musicbrainz_id"]),
                                   query_string={"offset": -1})
        self.assert400(response)
        self.assertEqual(response.json["error"], "'offset' should be a non-negative integer")

    def test_get_feedback_for_recording(self):
        """ Test to make sure valid response is received """
        inserted_rows = self.insert_test_data(self.user["id"])
        inserted_rows = self.insert_test_data(self.user2["id"])

        rec_msid_1 = inserted_rows[0]["recording_msid"]

        response = self.client.get(self.custom_url_for("feedback_api_v1.get_feedback_for_recording_msid",
                                                       recording_msid=rec_msid_1))
        self.assert200(response)
        data = json.loads(response.data)

        self.assertEqual(data["count"], 2)
        self.assertEqual(data["total_count"], len(inserted_rows))
        self.assertEqual(data["offset"], 0)

        feedback = data["feedback"]  # sorted in descending order of their creation
        self.assertEqual(len(feedback), 2)

        self.assertEqual(feedback[0]["user_id"], self.user2["musicbrainz_id"])
        self.assertEqual(feedback[0]["recording_msid"], rec_msid_1)
        self.assertEqual(feedback[0]["score"], inserted_rows[0]["score"])

        self.assertEqual(feedback[1]["user_id"], self.user["musicbrainz_id"])
        self.assertEqual(feedback[1]["recording_msid"], rec_msid_1)
        self.assertEqual(feedback[0]["score"], inserted_rows[0]["score"])

    def test_get_feedback_for_recording_mbid(self):
        """ Test to make sure valid response is received for recording mbid feedback """
        inserted_rows = self.insert_test_data_with_mbid(self.user["id"])
        inserted_rows = self.insert_test_data_with_mbid(self.user2["id"])

        rec_mbid = inserted_rows[2]["recording_mbid"]

        response = self.client.get(self.custom_url_for("feedback_api_v1.get_feedback_for_recording_mbid",
                                                       recording_mbid=rec_mbid))
        self.assert200(response)
        data = json.loads(response.data)

        self.assertEqual(data["count"], 2)
        self.assertEqual(data["total_count"], 2)
        self.assertEqual(data["offset"], 0)

        feedback = data["feedback"]  # sorted in descending order of their creation
        self.assertEqual(len(feedback), 2)

        self.assertEqual(feedback[0]["user_id"], self.user2["musicbrainz_id"])
        self.assertEqual(feedback[0]["recording_msid"], None)
        self.assertEqual(feedback[0]["recording_mbid"], rec_mbid)
        self.assertEqual(feedback[0]["score"], inserted_rows[2]["score"])

        self.assertEqual(feedback[1]["user_id"], self.user["musicbrainz_id"])
        self.assertEqual(feedback[1]["recording_msid"], None)
        self.assertEqual(feedback[1]["recording_mbid"], rec_mbid)
        self.assertEqual(feedback[1]["score"], inserted_rows[2]["score"])

    def test_get_feedback_for_recording_invalid_recording_msid(self):
        """ Test to make sure that the API sends 404 if recording_msid is invalid. """
        response = self.client.get(self.custom_url_for("feedback_api_v1.get_feedback_for_recording_msid",
                                                       recording_msid="invalid_recording_msid"))
        self.assert400(response)
        self.assertEqual(response.json["error"], "invalid_recording_msid msid format invalid.")

    def test_get_feedback_for_recording_mbid_invalid_recording_msid(self):
        """ Test to make sure that the API sends 404 if recording_mbid is invalid. """
        response = self.client.get(self.custom_url_for("feedback_api_v1.get_feedback_for_recording_mbid",
                                                       recording_mbid="invalid_recording_mbid"))
        self.assert400(response)
        self.assertEqual(response.json["error"], "invalid_recording_mbid mbid format invalid.")

    def test_get_feedback_for_recording_with_score_param(self):
        """ Test to make sure valid response is received when score param is passed """
        inserted_rows = self.insert_test_data(self.user["id"])
        inserted_rows = self.insert_test_data(self.user2["id"])

        rec_msid_1 = inserted_rows[0]["recording_msid"]

        # pass score = 1
        response = self.client.get(self.custom_url_for("feedback_api_v1.get_feedback_for_recording_msid",
                                                       recording_msid=rec_msid_1), query_string={"score": 1})
        self.assert200(response)
        data = json.loads(response.data)

        self.assertEqual(data["count"], 2)
        self.assertEqual(data["total_count"], len(inserted_rows))
        self.assertEqual(data["offset"], 0)

        feedback = data["feedback"]  # sorted in descending order of their creation
        self.assertEqual(len(feedback), 2)

        self.assertEqual(feedback[0]["user_id"], self.user2["musicbrainz_id"])
        self.assertEqual(feedback[0]["recording_msid"], rec_msid_1)
        self.assertEqual(feedback[0]["score"], inserted_rows[0]["score"])

        self.assertEqual(feedback[1]["user_id"], self.user["musicbrainz_id"])
        self.assertEqual(feedback[1]["recording_msid"], rec_msid_1)
        self.assertEqual(feedback[0]["score"], inserted_rows[0]["score"])

        # pass score = -1
        response = self.client.get(self.custom_url_for("feedback_api_v1.get_feedback_for_recording_msid",
                                                       recording_msid=rec_msid_1), query_string={"score": -1})
        self.assert200(response)
        data = json.loads(response.data)

        self.assertEqual(data["count"], 0)
        self.assertEqual(data["total_count"], len(inserted_rows))
        self.assertEqual(data["offset"], 0)

        feedback = data["feedback"]  # sorted in descending order of their creation
        self.assertEqual(len(feedback), 0)

    def test_get_feedback_for_recording_mbid_with_score_param(self):
        """ Test to make sure valid response is received when score param is passed """
        inserted_rows = self.insert_test_data_with_mbid(self.user["id"])
        inserted_rows = self.insert_test_data_with_mbid(self.user2["id"])

        rec_mbid_1 = inserted_rows[2]["recording_mbid"]

        # pass score = 1
        response = self.client.get(self.custom_url_for("feedback_api_v1.get_feedback_for_recording_mbid",
                                                       recording_mbid=rec_mbid_1), query_string={"score": 1})
        self.assert200(response)
        data = json.loads(response.data)

        self.assertEqual(data["count"], 2)
        self.assertEqual(data["total_count"], 2)
        self.assertEqual(data["offset"], 0)

        feedback = data["feedback"]  # sorted in descending order of their creation
        self.assertEqual(len(feedback), 2)

        self.assertEqual(feedback[0]["user_id"], self.user2["musicbrainz_id"])
        self.assertEqual(feedback[0]["recording_mbid"], rec_mbid_1)
        self.assertEqual(feedback[0]["score"], inserted_rows[2]["score"])

        self.assertEqual(feedback[1]["user_id"], self.user["musicbrainz_id"])
        self.assertEqual(feedback[1]["recording_mbid"], rec_mbid_1)
        self.assertEqual(feedback[1]["score"], inserted_rows[2]["score"])

        # pass score = -1
        response = self.client.get(self.custom_url_for("feedback_api_v1.get_feedback_for_recording_mbid",
                                                       recording_mbid=rec_mbid_1), query_string={"score": -1})
        self.assert200(response)
        data = json.loads(response.data)

        self.assertEqual(data["count"], 0)
        self.assertEqual(data["total_count"], 2)
        self.assertEqual(data["offset"], 0)

        feedback = data["feedback"]  # sorted in descending order of their creation
        self.assertEqual(len(feedback), 0)

    def test_get_feedback_for_recording_with_invalid_score_param(self):
        """ Test to make sure 400 response is received if score argument is not valid """
        inserted_rows = self.insert_test_data(self.user["id"])
        inserted_rows = self.insert_test_data(self.user2["id"])

        rec_msid_1 = inserted_rows[0]["recording_msid"]

        # pass non-int value to score
        response = self.client.get(self.custom_url_for("feedback_api_v1.get_feedback_for_recording_msid",
                                                       recording_msid=rec_msid_1),
                                   query_string={"score": "invalid_score"})
        self.assert400(response)
        self.assertEqual(response.json["error"], "Invalid score argument: invalid_score")

        # pass invalid int value to score
        response = self.client.get(self.custom_url_for("feedback_api_v1.get_feedback_for_recording_msid",
                                                       recording_msid=rec_msid_1), query_string={"score": 10})
        self.assert400(response)
        self.assertEqual(response.json["error"], "Score can have a value of 1 or -1.")

    def test_get_feedback_for_recording_mbid_with_invalid_score_param(self):
        """ Test to make sure 400 response is received if score argument is not valid """
        inserted_rows = self.insert_test_data_with_mbid(self.user["id"])
        inserted_rows = self.insert_test_data_with_mbid(self.user2["id"])

        rec_mbid_1 = inserted_rows[2]["recording_mbid"]

        # pass non-int value to score
        response = self.client.get(self.custom_url_for("feedback_api_v1.get_feedback_for_recording_mbid",
                                                       recording_mbid=rec_mbid_1),
                                   query_string={"score": "invalid_score"})
        self.assert400(response)
        self.assertEqual(response.json["error"], "Invalid score argument: invalid_score")

        # pass invalid int value to score
        response = self.client.get(self.custom_url_for("feedback_api_v1.get_feedback_for_recording_mbid",
                                                       recording_mbid=rec_mbid_1), query_string={"score": 10})
        self.assert400(response)
        self.assertEqual(response.json["error"], "Score can have a value of 1 or -1.")

    def test_get_feedback_for_recording_with_count_param(self):
        """ Test to make sure valid response is received when count param is passed """
        inserted_rows = self.insert_test_data(self.user["id"])
        inserted_rows = self.insert_test_data(self.user2["id"])

        rec_msid_1 = inserted_rows[0]["recording_msid"]

        # pass count = 1
        response = self.client.get(self.custom_url_for("feedback_api_v1.get_feedback_for_recording_msid",
                                                       recording_msid=rec_msid_1), query_string={"count": 1})
        self.assert200(response)
        data = json.loads(response.data)

        self.assertEqual(data["count"], 1)
        self.assertEqual(data["total_count"], len(inserted_rows))
        self.assertEqual(data["offset"], 0)

        feedback = data["feedback"]  # sorted in descending order of their creation
        self.assertEqual(len(feedback), 1)

        self.assertEqual(feedback[0]["user_id"], self.user2["musicbrainz_id"])
        self.assertEqual(feedback[0]["recording_msid"], rec_msid_1)
        self.assertEqual(feedback[0]["score"], inserted_rows[0]["score"])

    def test_get_feedback_for_recording_mbid_with_count_param(self):
        """ Test to make sure valid response is received when count param is passed """
        inserted_rows = self.insert_test_data_with_mbid(self.user["id"])
        inserted_rows = self.insert_test_data_with_mbid(self.user2["id"])

        rec_mbid_1 = inserted_rows[3]["recording_mbid"]

        # pass count = 1
        response = self.client.get(self.custom_url_for("feedback_api_v1.get_feedback_for_recording_mbid",
                                                       recording_mbid=rec_mbid_1), query_string={"count": 1})
        self.assert200(response)
        data = json.loads(response.data)

        self.assertEqual(data["count"], 1)
        self.assertEqual(data["total_count"], 2)
        self.assertEqual(data["offset"], 0)

        feedback = data["feedback"]  # sorted in descending order of their creation
        self.assertEqual(len(feedback), 1)

        self.assertEqual(feedback[0]["user_id"], self.user2["musicbrainz_id"])
        self.assertEqual(feedback[0]["recording_mbid"], rec_mbid_1)
        self.assertEqual(feedback[0]["score"], inserted_rows[3]["score"])

    def test_get_feedback_for_recording_with_invalid_count_param(self):
        """ Test to make sure 400 response is received if count argument is not valid """
        inserted_rows = self.insert_test_data(self.user["id"])
        inserted_rows = self.insert_test_data(self.user2["id"])

        rec_msid_1 = inserted_rows[0]["recording_msid"]

        # pass non-int value to count
        response = self.client.get(self.custom_url_for("feedback_api_v1.get_feedback_for_recording_msid",
                                                       recording_msid=rec_msid_1),
                                   query_string={"count": "invalid_count"})
        self.assert400(response)
        self.assertEqual(response.json["error"], "'count' should be a non-negative integer")

        # pass negative int value to count
        response = self.client.get(self.custom_url_for("feedback_api_v1.get_feedback_for_recording_msid",
                                                       recording_msid=rec_msid_1), query_string={"count": -1})
        self.assert400(response)
        self.assertEqual(response.json["error"], "'count' should be a non-negative integer")

    def test_get_feedback_for_recording_mbid_with_invalid_count_param(self):
        """ Test to make sure 400 response is received if count argument is not valid """
        inserted_rows = self.insert_test_data_with_mbid(self.user["id"])

        rec_mbid_1 = inserted_rows[2]["recording_mbid"]

        # pass non-int value to count
        response = self.client.get(self.custom_url_for("feedback_api_v1.get_feedback_for_recording_mbid",
                                                       recording_mbid=rec_mbid_1),
                                   query_string={"count": "invalid_count"})
        self.assert400(response)
        self.assertEqual(response.json["error"], "'count' should be a non-negative integer")

        # pass negative int value to count
        response = self.client.get(self.custom_url_for("feedback_api_v1.get_feedback_for_recording_mbid",
                                                       recording_mbid=rec_mbid_1), query_string={"count": -1})
        self.assert400(response)
        self.assertEqual(response.json["error"], "'count' should be a non-negative integer")

    def test_get_feedback_for_recording_with_offset_param(self):
        """ Test to make sure valid response is received when offset param is passed """
        inserted_rows = self.insert_test_data(self.user["id"])
        inserted_rows = self.insert_test_data(self.user2["id"])

        rec_msid_1 = inserted_rows[0]["recording_msid"]

        # pass count = 1
        response = self.client.get(self.custom_url_for("feedback_api_v1.get_feedback_for_recording_msid",
                                                       recording_msid=rec_msid_1), query_string={"offset": 1})
        self.assert200(response)
        data = json.loads(response.data)

        self.assertEqual(data["count"], 1)
        self.assertEqual(data["total_count"], len(inserted_rows))
        self.assertEqual(data["offset"], 1)

        feedback = data["feedback"]  # sorted in descending order of their creation
        self.assertEqual(len(feedback), 1)

        self.assertEqual(feedback[0]["user_id"], self.user["musicbrainz_id"])
        self.assertEqual(feedback[0]["recording_msid"], rec_msid_1)
        self.assertEqual(feedback[0]["score"], inserted_rows[0]["score"])

    def test_get_feedback_for_recording_mbid_with_offset_param(self):
        """ Test to make sure valid response is received when offset param is passed """
        inserted_rows = self.insert_test_data_with_mbid(self.user["id"])
        inserted_rows = self.insert_test_data_with_mbid(self.user2["id"])

        rec_mbid_1 = inserted_rows[3]["recording_mbid"]

        # pass count = 1
        response = self.client.get(self.custom_url_for("feedback_api_v1.get_feedback_for_recording_mbid",
                                                       recording_mbid=rec_mbid_1), query_string={"offset": 1})
        self.assert200(response)
        data = json.loads(response.data)

        self.assertEqual(data["count"], 1)
        self.assertEqual(data["total_count"], 2)
        self.assertEqual(data["offset"], 1)

        feedback = data["feedback"]  # sorted in descending order of their creation
        self.assertEqual(len(feedback), 1)

        self.assertEqual(feedback[0]["user_id"], self.user["musicbrainz_id"])
        self.assertEqual(feedback[0]["recording_mbid"], rec_mbid_1)
        self.assertEqual(feedback[0]["score"], inserted_rows[3]["score"])

    def test_get_feedback_for_recording_with_invalid_offset_param(self):
        """ Test to make sure 400 response is received if offset argument is not valid """
        inserted_rows = self.insert_test_data(self.user["id"])
        inserted_rows = self.insert_test_data(self.user2["id"])

        rec_msid_1 = inserted_rows[0]["recording_msid"]

        # pass non-int value to offset
        response = self.client.get(self.custom_url_for("feedback_api_v1.get_feedback_for_recording_msid",
                                                       recording_msid=rec_msid_1),
                                   query_string={"offset": "invalid_offset"})
        self.assert400(response)
        self.assertEqual(response.json["error"], "'offset' should be a non-negative integer")

        # pass negative int value to offset
        response = self.client.get(self.custom_url_for("feedback_api_v1.get_feedback_for_recording_msid",
                                                       recording_msid=rec_msid_1), query_string={"offset": -1})
        self.assert400(response)
        self.assertEqual(response.json["error"], "'offset' should be a non-negative integer")

    def test_get_feedback_for_recording_mbid_with_invalid_offset_param(self):
        """ Test to make sure 400 response is received if offset argument is not valid """
        inserted_rows = self.insert_test_data_with_mbid(self.user["id"])

        rec_mbid_1 = inserted_rows[3]["recording_mbid"]

        # pass non-int value to offset
        response = self.client.get(self.custom_url_for("feedback_api_v1.get_feedback_for_recording_mbid",
                                                       recording_mbid=rec_mbid_1),
                                   query_string={"offset": "invalid_offset"})
        self.assert400(response)
        self.assertEqual(response.json["error"], "'offset' should be a non-negative integer")

        # pass negative int value to offset
        response = self.client.get(self.custom_url_for("feedback_api_v1.get_feedback_for_recording_mbid",
                                                       recording_mbid=rec_mbid_1), query_string={"offset": -1})
        self.assert400(response)
        self.assertEqual(response.json["error"], "'offset' should be a non-negative integer")

    def _test_get_feedback_for_recordings_for_user_valid(self, fallback):
        param = "recordings" if fallback else "recording_msids"
        inserted_rows = self.insert_test_data(self.user["id"])

        # recording_msids for which feedback records are inserted
        recordings = inserted_rows[0]["recording_msid"] + "," + inserted_rows[1]["recording_msid"]

        # recording_msid for which feedback record doesn't exist
        non_existing_rec_msid = "b83fd3c3-449c-49be-a874-31d7cf26d946"
        recordings = recordings + "," + non_existing_rec_msid

        response = self.client.get(self.custom_url_for("feedback_api_v1.get_feedback_for_recordings_for_user",
                                                       user_name=self.user["musicbrainz_id"]),
                                   query_string={param: recordings})
        self.assert200(response)
        data = json.loads(response.data)

        feedback = data["feedback"]
        self.assertEqual(len(feedback), 3)

        self.assertEqual(feedback[0]["user_id"], self.user["musicbrainz_id"])
        self.assertEqual(feedback[0]["recording_msid"], inserted_rows[0]["recording_msid"])
        self.assertEqual(feedback[0]["score"], inserted_rows[0]["score"])

        self.assertEqual(feedback[1]["user_id"], self.user["musicbrainz_id"])
        self.assertEqual(feedback[1]["recording_msid"], inserted_rows[1]["recording_msid"])
        self.assertEqual(feedback[1]["score"], inserted_rows[1]["score"])

        self.assertEqual(feedback[2]["user_id"], self.user["musicbrainz_id"])
        self.assertEqual(feedback[2]["recording_msid"], non_existing_rec_msid)
        self.assertEqual(feedback[2]["score"], 0)

    def test_get_feedback_for_recordings_for_user(self):
        """ Test to make sure valid response is received when recording_msids is used and when fallback recordings
         parameter used """
        self._test_get_feedback_for_recordings_for_user_valid(True)
        self._test_get_feedback_for_recordings_for_user_valid(False)

    def test_get_feedback_for_recordings_for_user_valid_mbids(self):
        inserted_rows = self.insert_test_data_with_mbid(self.user["id"])

        # recording_msids for which feedback records are inserted
        recordings = inserted_rows[0]["recording_msid"] + "," + inserted_rows[1]["recording_msid"]

        # recording_msid for which feedback record doesn't exist
        non_existing_rec_msid = "b83fd3c3-449c-49be-a874-31d7cf26d946"
        recordings = recordings + "," + non_existing_rec_msid

        # recording_msids for which feedback records are inserted
        recording_mbids = inserted_rows[2]["recording_mbid"] + "," + inserted_rows[3]["recording_mbid"]

        # recording_mbid for which feedback record doesn't exist
        non_existing_rec_mbid = "6a221fda-2200-11ec-ac7d-dfa16a57158f"
        recording_mbids = recording_mbids + "," + non_existing_rec_mbid

        response = self.client.get(self.custom_url_for("feedback_api_v1.get_feedback_for_recordings_for_user",
                                                       user_name=self.user["musicbrainz_id"]),
                                   query_string={"recording_msids": recordings, "recording_mbids": recording_mbids})
        self.assert200(response)
        data = json.loads(response.data)

        feedback = data["feedback"]
        self.assertEqual(len(feedback), 6)

        expected = [
            {
                "user_id": self.user["musicbrainz_id"],
                "recording_msid": None,
                "recording_mbid": inserted_rows[3]["recording_mbid"],
                "score": inserted_rows[3]["score"],
                "created": None,
                "track_metadata": None
            },
            {
                "user_id": self.user["musicbrainz_id"],
                "recording_msid": None,
                "recording_mbid": inserted_rows[2]["recording_mbid"],
                "score": inserted_rows[2]["score"],
                "created": None,
                "track_metadata": None
            },
            {
                "user_id": self.user["musicbrainz_id"],
                "recording_msid": None,
                "recording_mbid": non_existing_rec_mbid,
                "score": 0,
                "created": None,
                "track_metadata": None
            },
            {
                "user_id": self.user["musicbrainz_id"],
                "recording_msid": non_existing_rec_msid,
                "recording_mbid": None,
                "score": 0,
                "created": None,
                "track_metadata": None
            },
            {
                "user_id": self.user["musicbrainz_id"],
                "recording_msid": inserted_rows[0]["recording_msid"],
                "recording_mbid": None,
                "score": inserted_rows[0]["score"],
                "created": None,
                "track_metadata": None
            },
            {
                "user_id": self.user["musicbrainz_id"],
                "recording_msid": inserted_rows[1]["recording_msid"],
                "recording_mbid": None,
                "score": inserted_rows[1]["score"],
                "created": None,
                "track_metadata": None
            }
        ]
        self.assertCountEqual(feedback, expected)

    def test_get_feedback_for_recordings_for_user_invalid_user(self):
        """ Test to make sure that the API sends 404 if user does not exist. """
        response = self.client.get(self.custom_url_for("feedback_api_v1.get_feedback_for_user", user_name="nouser"))
        self.assert404(response)
        self.assertEqual(response.json["error"], "Cannot find user: nouser")

    def test_get_feedback_for_recordings_for_user_no_recordings(self):
        """ Test to make sure that the API sends 400 if param recordings is not passed or is empty. """
        response = self.client.get(self.custom_url_for("feedback_api_v1.get_feedback_for_recordings_for_user",
                                                       user_name=self.user[
                                                           "musicbrainz_id"]))  # missing recordings param
        self.assert400(response)
        self.assertEqual(response.json["error"], "No valid recording msid or recording mbid found.")

        response = self.client.get(self.custom_url_for("feedback_api_v1.get_feedback_for_recordings_for_user",
                                                       user_name=self.user["musicbrainz_id"]),
                                   query_string={"recordings": ""})  # empty string
        self.assert400(response)
        self.assertEqual(response.json["error"], "No valid recording msid or recording mbid found.")

        response = self.client.get(self.custom_url_for("feedback_api_v1.get_feedback_for_recordings_for_user",
                                                       user_name=self.user["musicbrainz_id"]),
                                   query_string={"recording_msids": ""})  # empty string
        self.assert400(response)
        self.assertEqual(response.json["error"], "No valid recording msid or recording mbid found.")

        response = self.client.get(self.custom_url_for("feedback_api_v1.get_feedback_for_recordings_for_user",
                                                       user_name=self.user["musicbrainz_id"]),
                                   query_string={"recording_mbidss": ""})  # empty string
        self.assert400(response)
        self.assertEqual(response.json["error"], "No valid recording msid or recording mbid found.")

    def test_get_feedback_for_recordings_for_user_invalid_recording(self):
        """ Test to make sure that the API sends 400 if params recordings has invalid recording_msid. """
        inserted_rows = self.insert_test_data(self.user["id"])

        recordings = ""
        # recording_msids for which feedback records are inserted
        for row in inserted_rows:
            recordings += row["recording_msid"] + ","

        # invalid recording_msid
        invalid_rec_msid = "invalid_recording_msid"

        recordings += invalid_rec_msid
        response = self.client.get(self.custom_url_for("feedback_api_v1.get_feedback_for_recordings_for_user",
                                                       user_name=self.user["musicbrainz_id"]),
                                   query_string={
                                       "recording_msids": recordings})  # recording_msids has invalid recording_msid
        self.assert400(response)
        self.assertEqual(response.json["code"], 400)

        response = self.client.get(self.custom_url_for("feedback_api_v1.get_feedback_for_recordings_for_user",
                                                       user_name=self.user["musicbrainz_id"]),
                                   query_string={
                                       "recording_mbids": recordings})  # recording_mbids has invalid recording_msid
        self.assert400(response)
        self.assertEqual(response.json["code"], 400)

    def test_get_feedback_for_recordings_for_post_method_for_user_valid_mbids(self):
        inserted_rows = self.insert_test_data_with_mbid(self.user["id"])

        # recording_msids for which feedback records are inserted
        recordings = [inserted_rows[0]["recording_msid"], inserted_rows[1]["recording_msid"]]

        # recording_msid for which feedback record doesn't exist
        non_existing_rec_msid = "b83fd3c3-449c-49be-a874-31d7cf26d946"
        recordings.append(non_existing_rec_msid)

        # recording_msids for which feedback records are inserted
        recording_mbids = [inserted_rows[2]["recording_mbid"], inserted_rows[3]["recording_mbid"]]

        # recording_mbid for which feedback record doesn't exist
        non_existing_rec_mbid = "6a221fda-2200-11ec-ac7d-dfa16a57158f"
        recording_mbids.append(non_existing_rec_mbid)

        response = self.client.post(self.custom_url_for("feedback_api_v1.get_feedback_for_recordings_for_user",
                                                        user_name=self.user["musicbrainz_id"]),
                                    data=json.dumps(
                                        {"recording_msids": recordings, "recording_mbids": recording_mbids}),
                                    content_type="application/json")

        self.assert200(response)
        data = json.loads(response.data)

        feedback = data["feedback"]
        self.assertEqual(len(feedback), 6)

        expected = [
            {
                "user_id": self.user["musicbrainz_id"],
                "recording_msid": None,
                "recording_mbid": inserted_rows[3]["recording_mbid"],
                "score": inserted_rows[3]["score"],
                "created": None,
                "track_metadata": None
            },
            {
                "user_id": self.user["musicbrainz_id"],
                "recording_msid": None,
                "recording_mbid": inserted_rows[2]["recording_mbid"],
                "score": inserted_rows[2]["score"],
                "created": None,
                "track_metadata": None
            },
            {
                "user_id": self.user["musicbrainz_id"],
                "recording_msid": None,
                "recording_mbid": non_existing_rec_mbid,
                "score": 0,
                "created": None,
                "track_metadata": None
            },
            {
                "user_id": self.user["musicbrainz_id"],
                "recording_msid": non_existing_rec_msid,
                "recording_mbid": None,
                "score": 0,
                "created": None,
                "track_metadata": None
            },
            {
                "user_id": self.user["musicbrainz_id"],
                "recording_msid": inserted_rows[0]["recording_msid"],
                "recording_mbid": None,
                "score": inserted_rows[0]["score"],
                "created": None,
                "track_metadata": None
            },
            {
                "user_id": self.user["musicbrainz_id"],
                "recording_msid": inserted_rows[1]["recording_msid"],
                "recording_mbid": None,
                "score": inserted_rows[1]["score"],
                "created": None,
                "track_metadata": None
            }
        ]
        self.assertCountEqual(feedback, expected)

    def test_get_feedback_for_recordings_for_user_for_post_method_no_recordings(self):
        """ Test to make sure that the API sends 400 if body data recording_msids or recording_mbids is not passed or is empty. """
        response = self.client.post(self.custom_url_for("feedback_api_v1.get_feedback_for_recordings_for_user",
                                                        user_name=self.user["musicbrainz_id"]),
                                    data=json.dumps({"recording_msids": []}),  # empty list
                                    content_type="application/json")
        self.assert400(response)
        self.assertEqual(response.json["error"], "No valid recording msid or recording mbid found.")

        response = self.client.post(self.custom_url_for("feedback_api_v1.get_feedback_for_recordings_for_user",
                                                        user_name=self.user["musicbrainz_id"]),
                                    data=json.dumps({"recording_mbids": []}),  # empty list
                                    content_type="application/json")
        self.assert400(response)
        self.assertEqual(response.json["error"], "No valid recording msid or recording mbid found.")

    def test_get_feedback_for_recordings_for_post_method_for_user_invalid_recording(self):
        """ Test to make sure that the API sends 400 if body data recording_msids has invalid recording_msid. """
        inserted_rows = self.insert_test_data(self.user["id"])

        recordings = []
        # recording_msids for which feedback records are inserted
        for row in inserted_rows:
            recordings.append(row["recording_msid"])

        # invalid recording_msid
        invalid_rec_msid = "invalid_recording_msid"

        recordings.append(invalid_rec_msid)
        response = self.client.post(self.custom_url_for("feedback_api_v1.get_feedback_for_recordings_for_user",
                                                        user_name=self.user["musicbrainz_id"]),
                                    data=json.dumps({"recording_msids": recordings}),
                                    content_type="application/json")
        self.assert400(response)
        self.assertEqual(response.json["code"], 400)

    def _insert_feedback_with_metadata(self, user_id):
        recordings = [
            {
                "title": "Strangers",
                "artist": "Portishead",
                "release": "Dummy"
            },
            {
                "title": "Wicked Game",
                "artist": "Tom Ellis",
                "release": "Lucifer"
            }
        ]
        submitted_data = messybrainz.insert_all_in_transaction(recordings)

        sample_feedback = [
            {
                "recording_msid": submitted_data[0],
                "score": 1
            },
            {
                "recording_msid": submitted_data[1],
                "score": -1
            }
        ]
        for fb in sample_feedback:
            db_feedback.insert(
                Feedback(
                    user_id=user_id,
                    recording_msid=fb["recording_msid"],
                    score=fb["score"]
                )
            )
        return sample_feedback

    def test_feedback_view(self):
        # user.taste endpoint queries recording feedback with metadata which loads
        # data from msb so insert recordings into msb as well, otherwise the test will fail
        inserted_rows = self._insert_feedback_with_metadata(self.user["id"])

        # Fetch loved page
<<<<<<< HEAD
        r = self.client.post(url_for('user.taste', user_name=self.user['musicbrainz_id']))
=======
        r = self.client.get(self.custom_url_for('user.taste', user_name=self.user['musicbrainz_id']))
>>>>>>> ae1483ff
        self.assert200(r)
        json_response = r.json

        self.assertEqual(json_response['feedback_count'], 1)
        self.assertEqual(json_response['active_section'], 'taste')
        feedback = json_response["feedback"]

        self.assertEqual(len(feedback), 1)
        self.assertEqual(feedback[0]["user_id"], self.user["musicbrainz_id"])
        self.assertEqual(feedback[0]["recording_msid"], inserted_rows[0]["recording_msid"])
        self.assertEqual(feedback[0]["score"], inserted_rows[0]["score"])
        self.assertNotEqual(feedback[0]["created"], "")

        # Fetch hated page
<<<<<<< HEAD
        r = self.client.post(url_for('user.taste', user_name=self.user['musicbrainz_id'], score=-1))
=======
        r = self.client.get(self.custom_url_for('user.taste', user_name=self.user['musicbrainz_id'], score=-1))
>>>>>>> ae1483ff
        self.assert200(r)
        json_response = r.json

        self.assertEqual(json_response['feedback_count'], 1)
        self.assertEqual(json_response['active_section'], 'taste')
        feedback = json_response["feedback"]

        self.assertEqual(len(feedback), 1)
        self.assertEqual(feedback[0]["user_id"], self.user["musicbrainz_id"])
        self.assertEqual(feedback[0]["recording_msid"], inserted_rows[1]["recording_msid"])
        self.assertEqual(feedback[0]["score"], inserted_rows[1]["score"])
        self.assertNotEqual(feedback[0]["created"], "")

    @mock.patch("listenbrainz.domain.lastfm.load_recordings_from_tracks")
    @requests_mock.Mocker()
    def test_feedback_import(self, mock_load_recordings, mock_requests):
        with open(self.path_to_data_file("lastfm_loved_tracks_1.json")) as f:
            page_1 = json.load(f)
        with open(self.path_to_data_file("lastfm_loved_tracks_2.json")) as f:
            page_2 = json.load(f)
        mock_requests.get("https://ws.audioscrobbler.com/2.0/", [
            {"json": page_1, "status_code": 200},
            {"json": page_1, "status_code": 200},
            {"json": page_2, "status_code": 200}
        ])
        mock_load_recordings.return_value = {
            "07e81754-518c-4e3b-8671-c5df5643dad0": "7ac86b1a-d183-40ca-9d41-df2d90681ffd",
            "018dfa9b-7a80-3997-b64e-8520488656a1": "9d0c31ef-257a-41af-9a8c-f28a5cd87467",
            "2446a9ae-6e63-3273-bfc9-58eed8571d7a": "f53937b3-f6dc-450c-8d57-bbc667d8af23"
        }

        r = self.client.post(
            self.custom_url_for("feedback_api_v1.import_feedback"),
            data=json.dumps({"service": "lastfm", "user_name": "lucifer"}),
            headers={"Authorization": f'Token {self.user["auth_token"]}'},
            content_type="application/json"
        )
        self.assert200(r)
        self.assertDictEqual(r.json, {
            "total": 8,
            "inserted": 3,
            "missing_mbid": 2,
            "invalid_mbid": 1,
            "mbid_not_found": 2
        })
        r = self.client.get(
            self.custom_url_for("feedback_api_v1.get_feedback_for_user", user_name=self.user["musicbrainz_id"]))
        data = r.json
        self.assertEqual(data["count"], 3)
        self.assertEqual(data["total_count"], 3)
        self.assertEqual(data["offset"], 0)
        expected_mbids = [
            "7ac86b1a-d183-40ca-9d41-df2d90681ffd",
            "9d0c31ef-257a-41af-9a8c-f28a5cd87467",
            "f53937b3-f6dc-450c-8d57-bbc667d8af23"
        ]
        received_mbids = [f["recording_mbid"] for f in data["feedback"]]
        self.assertCountEqual(expected_mbids, received_mbids)<|MERGE_RESOLUTION|>--- conflicted
+++ resolved
@@ -1343,11 +1343,7 @@
         inserted_rows = self._insert_feedback_with_metadata(self.user["id"])
 
         # Fetch loved page
-<<<<<<< HEAD
-        r = self.client.post(url_for('user.taste', user_name=self.user['musicbrainz_id']))
-=======
-        r = self.client.get(self.custom_url_for('user.taste', user_name=self.user['musicbrainz_id']))
->>>>>>> ae1483ff
+        r = self.client.post(self.custom_url_for('user.taste', user_name=self.user['musicbrainz_id']))
         self.assert200(r)
         json_response = r.json
 
@@ -1362,11 +1358,7 @@
         self.assertNotEqual(feedback[0]["created"], "")
 
         # Fetch hated page
-<<<<<<< HEAD
-        r = self.client.post(url_for('user.taste', user_name=self.user['musicbrainz_id'], score=-1))
-=======
-        r = self.client.get(self.custom_url_for('user.taste', user_name=self.user['musicbrainz_id'], score=-1))
->>>>>>> ae1483ff
+        r = self.client.post(self.custom_url_for('user.taste', user_name=self.user['musicbrainz_id'], score=-1))
         self.assert200(r)
         json_response = r.json
 
