<<<<<<< HEAD
from flask import Blueprint, render_template, request, url_for, Response, redirect, flash, current_app, jsonify
from flask_login import current_user, login_required
from werkzeug.exceptions import NotFound, BadRequest, RequestEntityTooLarge, InternalServerError
from werkzeug.utils import secure_filename
from listenbrainz.webserver.decorators import crossdomain
from datetime import datetime
from time import time
from listenbrainz import webserver
from listenbrainz.webserver import flash
import listenbrainz.db.user as db_user
import listenbrainz.db.stats as db_stats
=======

import urllib
from time import time

from flask import Blueprint, render_template, request, url_for, Response, redirect, current_app
from flask_login import current_user, login_required
from influxdb.exceptions import InfluxDBClientError, InfluxDBServerError
from werkzeug.exceptions import NotFound, BadRequest

>>>>>>> e5aef80d
import listenbrainz.config as config
import listenbrainz.db.user as db_user
from listenbrainz import webserver
from listenbrainz.webserver.decorators import crossdomain
from listenbrainz.webserver.login import User
from listenbrainz.webserver.redis_connection import _redis

LISTENS_PER_PAGE = 25

user_bp = Blueprint("user", __name__)


@user_bp.route("/<user_name>/scraper.js")
@crossdomain()
def lastfmscraper(user_name):
    """ Fetch the scraper.js with proper variable injecting
    """
    user_token = request.args.get("user_token")
    lastfm_username = request.args.get("lastfm_username")
    if user_token is None or lastfm_username is None:
        raise NotFound
    scraper = render_template(
        "user/scraper.js",
        base_url="{}/1/submit-listens".format(config.BETA_URL),
        import_url="{}/1/latest-import".format(config.BETA_URL),
        user_token=user_token,
        lastfm_username=lastfm_username,
        # need to escape user_name here because other wise jinja doesn't handle usernames with backslashes correctly
        user_name=urllib.parse.quote(user_name),
        profile_url=url_for('user.profile', user_name=user_name),
        lastfm_api_key=current_app.config['LASTFM_API_KEY'],
        lastfm_api_url=current_app.config['LASTFM_API_URL'],
    )
    return Response(scraper, content_type="text/javascript")


@user_bp.route("/<user_name>")
def profile(user_name):
    # Which database to use to showing user listens.
    db_conn = webserver.influx_connection._influx
    # Which database to use to show playing_now stream.
    playing_now_conn = webserver.redis_connection._redis

    user = _get_user(user_name)

    try:
        have_listen_count = True
        listen_count = db_conn.get_listen_count_for_user(user_name)
    except (InfluxDBServerError, InfluxDBClientError):
        have_listen_count = False
        listen_count = 0

    # Getting data for current page
    max_ts = request.args.get("max_ts")
    if max_ts is not None:
        try:
            max_ts = int(max_ts)
        except ValueError:
            raise BadRequest("Incorrect timestamp argument max_ts:" % request.args.get("max_ts"))

    min_ts = request.args.get("min_ts")
    if min_ts is not None:
        try:
            min_ts = int(min_ts)
        except ValueError:
            raise BadRequest("Incorrect timestamp argument min_ts:" % request.args.get("min_ts"))

    if max_ts == None and min_ts == None:
        max_ts = int(time())

    args = {}
    if max_ts:
        args['to_ts'] = max_ts
    else:
        args['from_ts'] = min_ts

    listens = []
    for listen in db_conn.fetch_listens(user_name, limit=LISTENS_PER_PAGE, **args):
        # Let's fetch one more listen, so we know to show a next page link or not
        listens.append({
            "track_metadata": listen.data,
            "listened_at": listen.ts_since_epoch,
            "listened_at_iso": listen.timestamp.isoformat() + "Z",
        })

    # Calculate if we need to show next/prev buttons
    previous_listen_ts = None
    next_listen_ts = None
    if listens:
        (min_ts_per_user, max_ts_per_user) = db_conn.get_timestamps_for_user(user_name)
        if min_ts_per_user >= 0:
            if listens[-1]['listened_at'] > min_ts_per_user:
                next_listen_ts = listens[-1]['listened_at']
            else:
                next_listen_ts = None

            if listens[0]['listened_at'] < max_ts_per_user:
                previous_listen_ts = listens[0]['listened_at']
            else:
                previous_listen_ts = None

    # If there are no previous listens then display now_playing
    if not previous_listen_ts:
        playing_now = playing_now_conn.get_playing_now(user_name)
        if playing_now:
            listen = {
                "track_metadata": playing_now.data,
                "playing_now": "true",
            }
            listens.insert(0, listen)

    user_stats = db_stats.get_user_stats(user.id)
    try:
        artist_count = int(user_stats['artists']['count'])
    except (KeyError, TypeError):
        artist_count = 0

    return render_template(
        "user/profile.html",
        user=user,
        listens=listens,
        previous_listen_ts=previous_listen_ts,
        next_listen_ts=next_listen_ts,
        spotify_uri=_get_spotify_uri_for_listens(listens),
        have_listen_count=have_listen_count,
        listen_count=format(int(listen_count), ",d"),
        artist_count=format(artist_count, ",d")
    )


def _get_user(user_name):
    """ Get current username """
    if current_user.is_authenticated() and \
       current_user.musicbrainz_id == user_name:
        return current_user
    else:
        user = db_user.get_by_mb_id(user_name)
        if user is None:
            raise NotFound("Cannot find user: %s" % user_name)
        return User.from_dbrow(user)


def _get_spotify_uri_for_listens(listens):

    def get_track_id_from_listen(listen):
        additional_info = listen["track_metadata"]["additional_info"]
        if "spotify_id" in additional_info:
            return additional_info["spotify_id"].rsplit('/', 1)[-1]
        else:
            return None

    track_ids = [get_track_id_from_listen(l) for l in listens]
    track_ids = [t_id for t_id in track_ids if t_id]

    if track_ids:
        return "spotify:trackset:Recent listens:" + ",".join(track_ids)
    else:
        return None

<|MERGE_RESOLUTION|>--- conflicted
+++ resolved
@@ -1,4 +1,3 @@
-<<<<<<< HEAD
 from flask import Blueprint, render_template, request, url_for, Response, redirect, flash, current_app, jsonify
 from flask_login import current_user, login_required
 from werkzeug.exceptions import NotFound, BadRequest, RequestEntityTooLarge, InternalServerError
@@ -6,21 +5,11 @@
 from listenbrainz.webserver.decorators import crossdomain
 from datetime import datetime
 from time import time
+import urllib
 from listenbrainz import webserver
 from listenbrainz.webserver import flash
 import listenbrainz.db.user as db_user
 import listenbrainz.db.stats as db_stats
-=======
-
-import urllib
-from time import time
-
-from flask import Blueprint, render_template, request, url_for, Response, redirect, current_app
-from flask_login import current_user, login_required
-from influxdb.exceptions import InfluxDBClientError, InfluxDBServerError
-from werkzeug.exceptions import NotFound, BadRequest
-
->>>>>>> e5aef80d
 import listenbrainz.config as config
 import listenbrainz.db.user as db_user
 from listenbrainz import webserver
