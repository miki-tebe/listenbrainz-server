from flask import Blueprint, render_template, request, jsonify, current_app
from flask_login import current_user
from sqlalchemy import text
import psycopg2
from collections import defaultdict
from psycopg2.extras import DictCursor

from brainzutils import cache

from listenbrainz.db.similar_users import get_top_similar_users
from listenbrainz.db.genre import load_genre_with_subgenres
from listenbrainz.webserver import db_conn, ts_conn
from listenbrainz.webserver.views.user import TAG_HEIRARCHY_CACHE_KEY, TAG_HEIRARCHY_CACHE_EXPIRY
from listenbrainz.webserver.views.api_tools import is_valid_uuid

explore_bp = Blueprint('explore', __name__)


@explore_bp.post("/similar-users/")
def similar_users():
    """ Show all of the users with the highest similarity in order to make
        them visible to all of our users. This view can show bugs in the algorithm
        and spammers as well.
    """

    similar_users = get_top_similar_users(db_conn)

    return jsonify({
        "similarUsers": similar_users
    })


@explore_bp.post("/music-neighborhood/")
def artist_similarity():
    """ Explore artist similarity """

    result = ts_conn.execute(text("""
         SELECT artist_mbid::TEXT
           FROM popularity.artist
       ORDER BY total_listen_count DESC
          LIMIT 1
     """))

    artist_mbid = result.fetchone()[0]
    data = {
        "algorithm": "session_based_days_7500_session_300_contribution_5_threshold_10_limit_100_filter_True_skip_30",
        "artist_mbid": artist_mbid
    }

    return jsonify(data)


@explore_bp.get("/ai-brainz/")
def ai_brainz():
    """ Explore your love of Rick """

    return render_template("index.html")


<<<<<<< HEAD
def process_genre_explorer_data(data: list, genre_mbid: str) -> tuple[dict, list[dict], dict, list[dict]]:
    adj_matrix = defaultdict(list)
    id_name_map = {}
    parent_map = defaultdict(set)

    # Build the graph
    for row in data:
        genre_id = row["genre_gid"]
        id_name_map[genre_id] = row.get("genre")

        subgenre_id = row["subgenre_gid"]
        if subgenre_id:
            id_name_map[subgenre_id] = row.get("subgenre")
            if subgenre_id not in parent_map:
                parent_map[subgenre_id] = set()
            parent_map[subgenre_id].add(genre_id)
            adj_matrix[genre_id].append(subgenre_id)
        else:
            adj_matrix[genre_id] = []
            parent_map[genre_id] = set()
    
    if genre_mbid not in id_name_map:
        return None, None, None, None

    # 1. Current genre
    current_genre = {"id": genre_mbid, "name": id_name_map[genre_mbid]}

    # 2. All children of the genre
    children = adj_matrix[genre_mbid]

    # 3. Parent graph data
    parent_nodes = set()
    parent_edges = set()

    def collect_parents(genre):
        """Recursively collect all parents and their relationships"""
        if genre in parent_nodes:
            return

        parent_nodes.add(genre)
        for parent in parent_map[genre]:
            parent_edges.add((parent, genre))
            collect_parents(parent)

    # Start collection from our target genre
    collect_parents(genre_mbid)

    # 4. All siblings of the genre
    siblings = set()
    for parent in parent_map[genre_mbid]:
        siblings.update(adj_matrix[parent])
    siblings.discard(genre_mbid)

    def format_genre_list(genre_list: list) -> list:
        return [{"id": genre, "name": id_name_map[genre]} for genre in genre_list]

    # Format parent graph data
    parent_graph = {
        "nodes": format_genre_list(parent_nodes),
        "edges": [{"source": source, "target": target} for source, target in parent_edges]
    }

    return current_genre, \
        format_genre_list(children), \
        parent_graph, \
        format_genre_list(siblings)


@explore_bp.route("/genre-explorer/<genre_mbid>/", methods=["POST"])
def genre_explorer(genre_mbid):
    """ Get genre explorer data """
    if not is_valid_uuid(genre_mbid):
        return jsonify({"error": "Provided genre ID is invalid: %s" % genre_mbid}), 400

    try:
        data = cache.get(TAG_HEIRARCHY_CACHE_KEY)
        if not data:
            with psycopg2.connect(current_app.config["MB_DATABASE_URI"]) as mb_conn,\
                    mb_conn.cursor(cursor_factory=DictCursor) as mb_curs:
                data = load_genre_with_subgenres(mb_curs)
                data = [dict(row) for row in data] if data else []
            cache.set(TAG_HEIRARCHY_CACHE_KEY, data, expirein=TAG_HEIRARCHY_CACHE_EXPIRY)
    except Exception as e:
        current_app.logger.error("Error loading genre explorer data: %s", e)
        return jsonify({"error": "Failed to load genre explorer data"}), 500

    genre, children, parents, siblings = process_genre_explorer_data(data, genre_mbid)
    if not genre:
        return jsonify({"error": "Genre not found"}), 404

    return jsonify({
        "children": children,
        "parents": parents,
        "siblings": siblings,
        "genre": genre
    })


@explore_bp.route("/lb-radio/", methods=["POST"])
=======
@explore_bp.post("/lb-radio/")
>>>>>>> 72d92691
def lb_radio():
    """ LB Radio view

        Possible page arguments:
           mode: string, must be easy, medium or hard.
           prompt: string, the prompt for playlist generation.
    """

    mode = request.args.get("mode", "")
    if mode != "" and mode not in ("easy", "medium", "hard"):
        return jsonify({"error": "mode parameter is required and must be one of 'easy', 'medium' or 'hard'."}), 400

    prompt = request.args.get("prompt", "")
    if prompt != "" and prompt == "":
        return jsonify({"error": "prompt parameter is required and must be non-zero length."}), 400

    if current_user.is_authenticated:
        user = current_user.musicbrainz_id
        token = current_user.auth_token
    else:
        user = ""
        token = ""
    data = {
        "mode": mode,
        "prompt": prompt,
        "user": user,
        "token": token
    }

    return jsonify(data)


@explore_bp.get('/', defaults={'path': ''})
@explore_bp.get('/<path:path>/')
def index(path):
    """ Main explore page for users to browse the various explore features """

    return render_template("index.html")<|MERGE_RESOLUTION|>--- conflicted
+++ resolved
@@ -57,7 +57,6 @@
     return render_template("index.html")
 
 
-<<<<<<< HEAD
 def process_genre_explorer_data(data: list, genre_mbid: str) -> tuple[dict, list[dict], dict, list[dict]]:
     adj_matrix = defaultdict(list)
     id_name_map = {}
@@ -156,10 +155,105 @@
     })
 
 
-@explore_bp.route("/lb-radio/", methods=["POST"])
-=======
+def process_genre_explorer_data(data: list, genre_mbid: str) -> tuple[dict, list[dict], dict, list[dict]]:
+    adj_matrix = defaultdict(list)
+    id_name_map = {}
+    parent_map = defaultdict(set)
+
+    # Build the graph
+    for row in data:
+        genre_id = row["genre_gid"]
+        id_name_map[genre_id] = row.get("genre")
+
+        subgenre_id = row["subgenre_gid"]
+        if subgenre_id:
+            id_name_map[subgenre_id] = row.get("subgenre")
+            if subgenre_id not in parent_map:
+                parent_map[subgenre_id] = set()
+            parent_map[subgenre_id].add(genre_id)
+            adj_matrix[genre_id].append(subgenre_id)
+        else:
+            adj_matrix[genre_id] = []
+            parent_map[genre_id] = set()
+    
+    if genre_mbid not in id_name_map:
+        return None, None, None, None
+
+    # 1. Current genre
+    current_genre = {"id": genre_mbid, "name": id_name_map[genre_mbid]}
+
+    # 2. All children of the genre
+    children = adj_matrix[genre_mbid]
+
+    # 3. Parent graph data
+    parent_nodes = set()
+    parent_edges = set()
+
+    def collect_parents(genre):
+        """Recursively collect all parents and their relationships"""
+        if genre in parent_nodes:
+            return
+
+        parent_nodes.add(genre)
+        for parent in parent_map[genre]:
+            parent_edges.add((parent, genre))
+            collect_parents(parent)
+
+    # Start collection from our target genre
+    collect_parents(genre_mbid)
+
+    # 4. All siblings of the genre
+    siblings = set()
+    for parent in parent_map[genre_mbid]:
+        siblings.update(adj_matrix[parent])
+    siblings.discard(genre_mbid)
+
+    def format_genre_list(genre_list: list) -> list:
+        return [{"id": genre, "name": id_name_map[genre]} for genre in genre_list]
+
+    # Format parent graph data
+    parent_graph = {
+        "nodes": format_genre_list(parent_nodes),
+        "edges": [{"source": source, "target": target} for source, target in parent_edges]
+    }
+
+    return current_genre, \
+        format_genre_list(children), \
+        parent_graph, \
+        format_genre_list(siblings)
+
+
+@explore_bp.post("/genre-explorer/<genre_mbid>/")
+def genre_explorer(genre_mbid):
+    """ Get genre explorer data """
+    if not is_valid_uuid(genre_mbid):
+        return jsonify({"error": "Provided genre ID is invalid: %s" % genre_mbid}), 400
+
+    try:
+        data = cache.get(TAG_HEIRARCHY_CACHE_KEY)
+        if not data:
+            with psycopg2.connect(current_app.config["MB_DATABASE_URI"]) as mb_conn,\
+                    mb_conn.cursor(cursor_factory=DictCursor) as mb_curs:
+                data = load_genre_with_subgenres(mb_curs)
+                data = [dict(row) for row in data] if data else []
+            cache.set(TAG_HEIRARCHY_CACHE_KEY, data, expirein=TAG_HEIRARCHY_CACHE_EXPIRY)
+    except Exception as e:
+        current_app.logger.error("Error loading genre explorer data: %s", e)
+        return jsonify({"error": "Failed to load genre explorer data"}), 500
+
+    genre, children, parents, siblings = process_genre_explorer_data(data, genre_mbid)
+    if not genre:
+        return jsonify({"error": "Genre not found"}), 404
+
+    return jsonify({
+        "children": children,
+        "parents": parents,
+        "siblings": siblings,
+        "genre": genre
+    })
+
+
 @explore_bp.post("/lb-radio/")
->>>>>>> 72d92691
 def lb_radio():
     """ LB Radio view
 
