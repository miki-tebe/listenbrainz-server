--- conflicted
+++ resolved
@@ -75,15 +75,6 @@
         "access_token": user["access_token"],
     }
 
-
-<<<<<<< HEAD
-def get_user_playlists(spotify_token):
-    """ Get the user's playlists.
-    """
-    sp = spotipy.Spotify(auth=spotify_token)
-    playlists = sp.current_user_playlists()
-    return playlists
-=======
 def get_current_apple_music_user():
     """Returns the apple music developer_token and the music_user_token for the
     current authenticated user. If the user is unauthenticated or has not
@@ -98,5 +89,4 @@
     return {
         "developer_token": developer_token,
         "music_user_token": user["refresh_token"]
-    }
->>>>>>> f107dc76
+    }