--- conflicted
+++ resolved
@@ -31,10 +31,7 @@
     )
 
     _rabbitmq = RabbitMQConnectionPool(app.logger, connection_parameters, app.config['MAXIMUM_RABBITMQ_CONNECTIONS'])
-<<<<<<< HEAD
-=======
     _rabbitmq.add()
->>>>>>> e189de9f
     app.logger.info('Connection to RabbitMQ established!')
 
 
