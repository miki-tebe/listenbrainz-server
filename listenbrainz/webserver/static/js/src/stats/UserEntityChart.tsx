/* eslint-disable jsx-a11y/anchor-is-valid */
import * as ReactDOM from "react-dom";
import * as React from "react";
import { faExclamationCircle } from "@fortawesome/free-solid-svg-icons";
import { FontAwesomeIcon } from "@fortawesome/react-fontawesome";
import { IconProp } from "@fortawesome/fontawesome-svg-core";

<<<<<<< HEAD
import { APIService } from "../APIService";
=======
import * as Sentry from "@sentry/react";
import APIService from "../APIService";
>>>>>>> 22c365c8
import Bar from "./Bar";
import Loader from "../components/Loader";
import ErrorBoundary from "../ErrorBoundary";
import Pill from "../components/Pill";

export type UserEntityChartProps = {
  user: ListenBrainzUser;
  apiUrl: string;
};

export type UserEntityChartState = {
  data: UserEntityData;
  range: UserStatsAPIRange;
  entity: Entity;
  currPage: number;
  entityCount: number;
  totalPages: number;
  maxListens: number;
  startDate: Date;
  endDate: Date;
  loading: boolean;
  graphContainerWidth?: number;
  hasError: boolean;
  errorMessage: string;
};

export default class UserEntityChart extends React.Component<
  UserEntityChartProps,
  UserEntityChartState
> {
  APIService: APIService;

  ROWS_PER_PAGE = 25; // Number of rows to be shown on each page

  graphContainer: React.RefObject<HTMLDivElement>;

  constructor(props: UserEntityChartProps) {
    super(props);

    this.APIService = new APIService(
      props.apiUrl || `${window.location.origin}/1`
    ); // Used to access LB API

    this.state = {
      data: [],
      range: "" as UserStatsAPIRange,
      entity: "" as Entity,
      currPage: 1,
      entityCount: 0,
      totalPages: 0,
      maxListens: 0, // Number of listens for first artist used to scale the graph
      startDate: new Date(),
      endDate: new Date(),
      loading: false,
      hasError: false,
      errorMessage: "",
    };

    this.graphContainer = React.createRef();
  }

  componentDidMount() {
    window.addEventListener("popstate", this.syncStateWithURL);
    window.addEventListener("resize", this.handleResize);

    // Fetch initial data and set URL correspondingly
    const { page, range, entity } = this.getURLParams();
    window.history.replaceState(
      null,
      "",
      `?page=${page}&range=${range}&entity=${entity}`
    );
    this.syncStateWithURL();
    this.handleResize();
  }

  componentWillUnmount() {
    window.removeEventListener("popstate", this.syncStateWithURL);
    window.removeEventListener("resize", this.handleResize);
  }

  changePage = (
    newPage: number,
    event?: React.MouseEvent<HTMLElement>
  ): void => {
    if (event) {
      event.preventDefault();
    }

    const { entity, range } = this.state;
    this.setURLParams(newPage, range, entity);
    this.syncStateWithURL();
  };

  changeRange = (
    newRange: UserStatsAPIRange,
    event?: React.MouseEvent<HTMLElement>
  ): void => {
    if (event) {
      event.preventDefault();
    }

    const { entity } = this.state;
    this.setURLParams(1, newRange, entity);
    this.syncStateWithURL();
  };

  changeEntity = (newEntity: Entity): void => {
    const { range } = this.state;
    this.setURLParams(1, range, newEntity);
    this.syncStateWithURL();
  };

  getInitData = async (
    range: UserStatsAPIRange,
    entity: Entity
  ): Promise<{
    maxListens: number;
    totalPages: number;
    entityCount: number;
    startDate: Date;
    endDate: Date;
  }> => {
    const { user } = this.props;

    let data = await this.APIService.getUserEntity(
      user.name,
      entity,
      range,
      undefined,
      1
    );

    let maxListens = 0;
    let totalPages = 0;
    let entityCount = 0;

    if (entity === "artist") {
      data = data as UserArtistsResponse;
      maxListens = data.payload.artists[0].listen_count;
      totalPages = Math.ceil(
        data.payload.total_artist_count / this.ROWS_PER_PAGE
      );
      entityCount = data.payload.total_artist_count;
    } else if (entity === "release") {
      data = data as UserReleasesResponse;
      maxListens = data.payload.releases[0].listen_count;
      totalPages = Math.ceil(
        data.payload.total_release_count / this.ROWS_PER_PAGE
      );
      entityCount = data.payload.total_release_count;
    } else if (entity === "recording") {
      data = data as UserRecordingsResponse;
      maxListens = data.payload.recordings[0].listen_count;
      totalPages = Math.ceil(
        data.payload.total_recording_count / this.ROWS_PER_PAGE
      );
      entityCount = data.payload.total_recording_count;
    }

    return {
      maxListens,
      totalPages,
      entityCount,
      startDate: new Date(data.payload.from_ts * 1000),
      endDate: new Date(data.payload.to_ts * 1000),
    };
  };

  getData = async (
    page: number,
    range: UserStatsAPIRange,
    entity: Entity
  ): Promise<
    UserArtistsResponse | UserReleasesResponse | UserRecordingsResponse
  > => {
    const { user } = this.props;
    const offset = (page - 1) * this.ROWS_PER_PAGE;

    const data = await this.APIService.getUserEntity(
      user.name,
      entity,
      range,
      offset,
      this.ROWS_PER_PAGE
    );
    return data;
  };

  processData = (
    data: UserArtistsResponse | UserReleasesResponse | UserRecordingsResponse,
    page: number,
    entity?: Entity
  ): UserEntityData => {
    if (!entity) {
      // eslint-disable-next-line no-param-reassign
      ({ entity } = this.state);
    }
    const offset = (page - 1) * this.ROWS_PER_PAGE;

    let result = {} as UserEntityData;
    if (entity === "artist") {
      result = (data as UserArtistsResponse).payload.artists
        .map((elem, idx: number) => {
          const entityMBID = elem.artist_mbids
            ? elem.artist_mbids[0]
            : undefined;
          return {
            id: idx.toString(),
            entity: elem.artist_name,
            entityType: entity as Entity,
            idx: offset + idx + 1,
            count: elem.listen_count,
            entityMBID,
          };
        })
        .reverse();
    } else if (entity === "release") {
      result = (data as UserReleasesResponse).payload.releases
        .map((elem, idx: number) => {
          return {
            id: idx.toString(),
            entity: elem.release_name,
            entityType: entity as Entity,
            entityMBID: elem.release_mbid,
            artist: elem.artist_name,
            artistMBID: elem.artist_mbids,
            idx: offset + idx + 1,
            count: elem.listen_count,
          };
        })
        .reverse();
    } else if (entity === "recording") {
      result = (data as UserRecordingsResponse).payload.recordings
        .map((elem, idx: number) => {
          return {
            id: idx.toString(),
            entity: elem.track_name,
            entityType: entity as Entity,
            entityMBID: elem.recording_mbid,
            artist: elem.artist_name,
            artistMBID: elem.artist_mbids,
            release: elem.release_name,
            releaseMBID: elem.release_mbid,
            idx: offset + idx + 1,
            count: elem.listen_count,
          };
        })
        .reverse();
    }

    return result;
  };

  syncStateWithURL = async (): Promise<void> => {
    this.setState({ loading: true });
    const { page, range, entity } = this.getURLParams();
    // Check that the given page is an integer
    if (!Number.isInteger(page)) {
      this.setState({
        hasError: true,
        loading: false,
        errorMessage: `Invalid page: ${page}`,
        currPage: page,
        range,
        entity,
      });
      return;
    }
    try {
      const { range: currRange, entity: currEntity } = this.state;
      let initData = {};
      if (range !== currRange || entity !== currEntity) {
        // Check if given range is valid
        if (["week", "month", "year", "all_time"].indexOf(range) < 0) {
          this.setState({
            hasError: true,
            loading: false,
            errorMessage: `Invalid range: ${range}`,
            currPage: page,
            range,
            entity,
          });
          return;
        }
        // Check if given entity is valid
        if (["artist", "release", "recording"].indexOf(entity) < 0) {
          this.setState({
            hasError: true,
            loading: false,
            errorMessage: `Invalid entity: ${entity}`,
            currPage: page,
            range,
            entity,
          });
          return;
        }
        initData = await this.getInitData(range, entity);
      }
      const data = await this.getData(page, range, entity);
      this.setState({
        data: this.processData(data, page, entity),
        currPage: page,
        loading: false,
        hasError: false,
        range,
        entity,
        ...initData,
      });
    } catch (error) {
      if (error.response && error.response?.status === 204) {
        this.setState({
          hasError: true,
          errorMessage: "Statistics for the user have not been calculated",
          loading: false,
          currPage: page,
          entityCount: 0,
          range,
          entity,
        });
      } else {
        // Error Boundaries don't catch errors in async code.
        // Throwing an error in setState fixes this.
        // This is a hacky solution but should be fixed with upcoming concurrent mode in React.
        this.setState(() => {
          throw error;
        });
      }
    }
  };

  getURLParams = (): {
    page: number;
    range: UserStatsAPIRange;
    entity: Entity;
  } => {
    const url = new URL(window.location.href);

    // Get page number from URL
    let page = 1;
    if (url.searchParams.get("page")) {
      page = Number(url.searchParams.get("page"));
    }

    // Get range from URL
    let range: UserStatsAPIRange = "all_time";
    if (url.searchParams.get("range")) {
      range = url.searchParams.get("range") as UserStatsAPIRange;
    }

    // Get entity from URL
    let entity: Entity = "artist";
    if (url.searchParams.get("entity")) {
      entity = url.searchParams.get("entity") as Entity;
    }

    return { page, range, entity };
  };

  setURLParams = (
    page: number,
    range: UserStatsAPIRange,
    entity: Entity
  ): void => {
    window.history.pushState(
      null,
      "",
      `?page=${page}&range=${range}&entity=${entity}`
    );
  };

  handleResize = () => {
    this.setState({
      graphContainerWidth: this.graphContainer.current?.offsetWidth,
    });
  };

  render() {
    const {
      data,
      range,
      entity,
      entityCount,
      currPage,
      maxListens,
      totalPages,
      startDate,
      endDate,
      loading,
      graphContainerWidth,
      hasError,
      errorMessage,
    } = this.state;
    const prevPage = currPage - 1;
    const nextPage = currPage + 1;

    return (
      <div style={{ marginTop: "1em", minHeight: 500 }}>
        <Loader isLoading={loading}>
          <div className="row">
            <div className="col-xs-12">
              <Pill
                active={entity === "artist"}
                type="secondary"
                onClick={() => this.changeEntity("artist")}
              >
                Artists
              </Pill>
              <Pill
                active={entity === "release"}
                type="secondary"
                onClick={() => this.changeEntity("release")}
              >
                Releases
              </Pill>
              <Pill
                active={entity === "recording"}
                type="secondary"
                onClick={() => this.changeEntity("recording")}
              >
                Recordings
              </Pill>
            </div>
          </div>
          <div className="row">
            <div className="col-xs-12">
              <h3>
                Top{" "}
                <span style={{ textTransform: "capitalize" }}>
                  {entity ? `${entity}s` : ""}
                </span>{" "}
                of {range !== "all_time" ? "the" : ""}
                <span className="dropdown" style={{ fontSize: 22 }}>
                  <button
                    className="dropdown-toggle btn-transparent capitalize-bold"
                    data-toggle="dropdown"
                    type="button"
                  >
                    {`${range.replace(/_/g, " ")}`}
                    <span className="caret" />
                  </button>
                  <ul className="dropdown-menu" role="menu">
                    <li>
                      <a
                        href=""
                        role="button"
                        onClick={(event) => this.changeRange("week", event)}
                      >
                        Week
                      </a>
                    </li>
                    <li>
                      <a
                        href=""
                        role="button"
                        onClick={(event) => this.changeRange("month", event)}
                      >
                        Month
                      </a>
                    </li>
                    <li>
                      <a
                        href=""
                        role="button"
                        onClick={(event) => this.changeRange("year", event)}
                      >
                        Year
                      </a>
                    </li>
                    <li>
                      <a
                        href=""
                        role="button"
                        onClick={(event) => this.changeRange("all_time", event)}
                      >
                        All Time
                      </a>
                    </li>
                  </ul>
                </span>
                {range !== "all_time" &&
                  !hasError &&
                  `(${startDate.toLocaleString("en-us", {
                    day: "2-digit",
                    month: "long",
                    year: "numeric",
                  })} - ${endDate.toLocaleString("en-us", {
                    day: "2-digit",
                    month: "long",
                    year: "numeric",
                  })})`}
              </h3>
            </div>
          </div>
          {hasError && (
            <div className="row mt-15 mb-15">
              <div className="col-xs-12 text-center">
                <span style={{ fontSize: 24 }}>
                  <FontAwesomeIcon icon={faExclamationCircle as IconProp} />{" "}
                  {errorMessage}
                </span>
              </div>
            </div>
          )}
          {!hasError && (
            <>
              <div className="row">
                <div className="col-xs-12">
                  <h4 style={{ textTransform: "capitalize" }}>
                    {entity} count - <b>{entityCount}</b>
                  </h4>
                </div>
              </div>
              <div className="row">
                <div
                  className="col-md-12"
                  style={{
                    height: `${(75 / this.ROWS_PER_PAGE) * data.length}em`,
                  }}
                  ref={this.graphContainer}
                >
                  <Bar
                    data={data}
                    maxValue={maxListens}
                    width={graphContainerWidth}
                  />
                </div>
              </div>
              {entity === "release" && (
                <div className="row">
                  <div className="col-xs-12">
                    <small>
                      <sup>*</sup>The listen count denotes the number of times
                      you have listened to a recording from the release.
                    </small>
                  </div>
                </div>
              )}
              <div className="row">
                <div className="col-xs-12">
                  <ul className="pager">
                    <li
                      className={`previous ${
                        !(prevPage > 0) ? "disabled" : ""
                      }`}
                    >
                      <a
                        href=""
                        role="button"
                        onClick={(event) => this.changePage(prevPage, event)}
                      >
                        &larr; Previous
                      </a>
                    </li>
                    <li
                      className={`next ${
                        !(nextPage <= totalPages) ? "disabled" : ""
                      }`}
                    >
                      <a
                        href=""
                        role="button"
                        onClick={(event) => this.changePage(nextPage, event)}
                      >
                        Next &rarr;
                      </a>
                    </li>
                  </ul>
                </div>
              </div>
            </>
          )}
        </Loader>
      </div>
    );
  }
}

document.addEventListener("DOMContentLoaded", () => {
  const domContainer = document.querySelector("#react-container");
  const propsElement = document.getElementById("react-props");
  let reactProps;
  try {
    reactProps = JSON.parse(propsElement!.innerHTML);
  } catch (err) {
    // Show error to the user and ask to reload page
  }
  const { user, api_url: apiUrl, sentry_dsn } = reactProps;

  if (sentry_dsn) {
    Sentry.init({ dsn: sentry_dsn });
  }

  ReactDOM.render(
    <ErrorBoundary>
      <UserEntityChart apiUrl={apiUrl} user={user} />
    </ErrorBoundary>,
    domContainer
  );
});<|MERGE_RESOLUTION|>--- conflicted
+++ resolved
@@ -1,16 +1,12 @@
 /* eslint-disable jsx-a11y/anchor-is-valid */
 import * as ReactDOM from "react-dom";
 import * as React from "react";
+import * as Sentry from "@sentry/react";
 import { faExclamationCircle } from "@fortawesome/free-solid-svg-icons";
 import { FontAwesomeIcon } from "@fortawesome/react-fontawesome";
 import { IconProp } from "@fortawesome/fontawesome-svg-core";
-
-<<<<<<< HEAD
 import { APIService } from "../APIService";
-=======
-import * as Sentry from "@sentry/react";
-import APIService from "../APIService";
->>>>>>> 22c365c8
+
 import Bar from "./Bar";
 import Loader from "../components/Loader";
 import ErrorBoundary from "../ErrorBoundary";
