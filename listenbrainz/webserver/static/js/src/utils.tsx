import { FontAwesomeIcon } from "@fortawesome/react-fontawesome";
import * as React from "react";
import * as _ from "lodash";
import * as timeago from "time-ago";
import { faPlayCircle } from "@fortawesome/free-solid-svg-icons";

import { IconProp } from "@fortawesome/fontawesome-svg-core";

const searchForSpotifyTrack = async (
  spotifyToken?: string,
  trackName?: string,
  artistName?: string,
  releaseName?: string
): Promise<SpotifyTrack | null> => {
  if (!spotifyToken) {
    throw new Error(
      JSON.stringify({
        status: 403,
        message: "You need to connect to your Spotify account",
      })
    );
  }
  if (!trackName) {
    // search for track was not provided a track name, cannot proceed
    return null;
  }
  let queryString = `type=track&q=track:${encodeURIComponent(trackName)}`;
  if (artistName) {
    queryString += ` artist:${encodeURIComponent(artistName)}`;
  }
  if (releaseName) {
    queryString += ` album:${encodeURIComponent(releaseName)}`;
  }

  const response = await fetch(
    `https://api.spotify.com/v1/search?${queryString}`,
    {
      method: "GET",
      headers: {
        "Content-Type": "application/json",
        Authorization: `Bearer ${spotifyToken}`,
      },
    }
  );
  const responseBody = await response.json();
  if (!response.ok) {
    throw responseBody.error;
  }
  // Valid response
  const tracks: SpotifyTrack[] = _.get(responseBody, "tracks.items");
  if (tracks && tracks.length) {
    return tracks[0];
  }
  return null;
};

const searchForYoutubeTrack = async (
  apiKey?: string,
  trackName?: string,
  artistName?: string,
  releaseName?: string,
  refreshToken?: () => Promise<string>,
  onAccountError?: () => void
): Promise<Array<string> | null> => {
  if (!apiKey) return null;
  let query = trackName;
  if (artistName) {
    query += ` ${artistName}`;
  }
  // Considering we cannot tell the Youtube API that this should match only an album title,
  // results are paradoxically sometimes worse if we add it to the query (YT will find random matches for album title words)
  // if (releaseName) {
  //   query += ` ${releaseName}`;
  // }
  const response = await fetch(
    `https://youtube.googleapis.com/youtube/v3/search?part=snippet&q=${query}&videoEmbeddable=true&type=video&key=${apiKey}`,
    {
      method: "GET",
      headers: {
        "Content-Type": "application/json",
      },
    }
  );

  if (response.status === 401) {
    if (refreshToken) {
      try {
        return searchForYoutubeTrack(
          apiKey,
          trackName,
          artistName,
          releaseName,
          undefined
        );
      } catch (error) {
        // Run onAccountError if we can't refresh the token
        if (_.isFunction(onAccountError)) {
          onAccountError();
        }
      }
    }
    // Run onAccountError if we already tried refreshing the token but still getting 401
    if (_.isFunction(onAccountError)) {
      onAccountError();
    }
  }

  const responseBody = await response.json();
  if (!response.ok) {
    throw responseBody.error;
  }
  const tracks: Array<any> = _.get(responseBody, "items");
  const videoIds = tracks.map((track) => track.id.videoId);
  if (videoIds.length) return videoIds;
  return null;
};

const getArtistLink = (listen: Listen) => {
  const artistName = _.get(listen, "track_metadata.artist_name");
  const firstArtist = _.first(
    _.get(listen, "track_metadata.additional_info.artist_mbids")
  );
  if (firstArtist) {
    return (
      <a
        href={`http://musicbrainz.org/artist/${firstArtist}`}
        target="_blank"
        rel="noopener noreferrer"
      >
        {artistName}
      </a>
    );
  }
  return artistName;
};

const getTrackLink = (listen: Listen): JSX.Element | string => {
  const trackName = _.get(listen, "track_metadata.track_name");
  if (_.get(listen, "track_metadata.additional_info.recording_mbid")) {
    return (
      <a
        href={`https://musicbrainz.org/recording/${listen.track_metadata.additional_info?.recording_mbid}`}
        target="_blank"
        rel="noopener noreferrer"
      >
        {trackName}
      </a>
    );
  }
  return trackName;
};

const getPlayButton = (listen: any, onClickFunction: () => void) => {
  /* es-lint */
  return (
    <button
      title="Play"
      className="btn-link"
      onClick={onClickFunction.bind(listen)}
      type="button"
    >
      <FontAwesomeIcon size="2x" icon={faPlayCircle as IconProp} />
    </button>
  );
};

const formatWSMessageToListen = (wsMsg: any): Listen | null => {
  const json = wsMsg;
  try {
    // The websocket message received may not contain the expected track_metadata and listened_at fields.
    // Therefore, we look for their alias as well.
    if (!("track_metadata" in json)) {
      if ("data" in json) {
        json.track_metadata = json.data;
        delete json.data;
      } else {
        // eslint-disable-next-line no-console
        console.debug(
          "Could not find track_metadata and data in following json: ",
          json
        );
        return null;
      }
    }
    if (!("listened_at" in json)) {
      if ("timestamp" in json) {
        json.listened_at = json.timestamp;
        delete json.timestamp;
      } else {
        // eslint-disable-next-line no-console
        console.debug(
          "Could not find listened_at and timestamp in following json: ",
          json
        );
        return null;
      }
    }
    // The websocket message received contains the recording_msid as a top level key.
    // Therefore, we need to shift it json.track_metadata.additional_info.
    if (!_.has(json, "track_metadata.additional_info.recording_msid")) {
      if ("recording_msid" in json) {
        _.merge(json, {
          track_metadata: {
            additional_info: { recording_msid: json.recording_msid },
          },
        });
        delete json.recording_msid;
      } else {
        // eslint-disable-next-line no-console
        console.debug(
          "Could not find recording_msid in following json: ",
          json
        );
        return null;
      }
    }
  } catch (error) {
    // eslint-disable-next-line no-console
    console.error(error);
    return null;
  }

  // The websocket message received contain some keys which are are either duplicates or are not required in the frontend.
  // Ideally this should be handled server-side and this will probably be fixed with protobuf move.
  return json as Listen;
};

// recieves or unix epoch timestamp int or ISO datetime string
const preciseTimestamp = (
  listened_at: number | string,
  displaySetting?: "timeAgo" | "includeYear" | "excludeYear"
): string => {
  const listenDate: Date = new Date(listened_at);
  let display = displaySetting;

  // invalid date
  if (Number.isNaN(listenDate.getTime())) {
    return String(listened_at);
  }

  // determine which display setting based on time difference to use if no argument was provided
  if (!display) {
    const msDifference = new Date().getTime() - listenDate.getTime();
    // over one year old : show with year
    if (msDifference / (1000 * 3600 * 24 * 365) > 1) {
      display = "includeYear";
    }
    // one year to yesterday : show without year
    else if (msDifference / (1000 * 3600 * 24 * 1) > 1) {
      display = "excludeYear";
    }
    // today : format using timeago
    else display = "timeAgo";
  }

  switch (display) {
    case "includeYear":
      return `${listenDate.toLocaleString(undefined, {
        day: "2-digit",
        month: "short",
        year: "numeric",
        hour: "numeric",
        minute: "numeric",
        hour12: true,
      })}`;
    case "excludeYear":
      return `${listenDate.toLocaleString(undefined, {
        day: "2-digit",
        month: "short",
        hour: "numeric",
        minute: "numeric",
        hour12: true,
      })}`;
    default:
      return `${timeago.ago(listened_at)}`;
  }
};

/** Loads a script asynchronouhsly into the HTML page */
export function loadScriptAsync(document: any, scriptSrc: string): void {
  const el = document.createElement("script");
  const container = document.head || document.body;
  el.type = "text/javascript";
  el.async = true;
  el.src = scriptSrc;
  container.appendChild(el);
}

const createAlert = (
  type: AlertType,
  title: string,
  message: string | JSX.Element
): Alert => {
  return {
    id: new Date().getTime(),
    type,
    headline: title,
    message,
  };
};

interface GlobalProps {
  api_url: string;
  sentry_dsn: string;
  current_user: ListenBrainzUser;
  spotify?: SpotifyUser;
  youtube?: YoutubeUser;
  critiquebrainz?: CritiqueBrainzUser;
}

const getPageProps = (): {
  domContainer: HTMLElement;
  reactProps: Record<string, any>;
  globalReactProps: GlobalProps;
  optionalAlerts: Alert[];
} => {
  let domContainer = document.getElementById("react-container");
  const propsElement = document.getElementById("page-react-props");
  const globalPropsElement = document.getElementById("global-react-props");
  let reactProps = {};
  let globalReactProps = {} as GlobalProps;
  const optionalAlerts = [];
  if (!domContainer) {
    // Ensure there is a container for React rendering
    // We should always have on on the page already, but displaying errors to the user relies on there being one
    domContainer = document.createElement("div");
    domContainer.id = "react-container";
    const container = document.getElementsByClassName("wrapper");
    container[0].appendChild(domContainer);
  }
  try {
    // Global props *cannot* be empty
    if (globalPropsElement?.innerHTML) {
      globalReactProps = JSON.parse(globalPropsElement.innerHTML);
    } else {
      throw new Error("No global props element found on the page");
    }
    // Page props can be empty
    if (propsElement?.innerHTML) {
      reactProps = JSON.parse(propsElement!.innerHTML);
    }
  } catch (err) {
    // Show error to the user and ask to reload page
    // eslint-disable-next-line no-console
    console.error(err);
    const errorMessage = `Please refresh the page.
	If the problem persists, please contact us.
	Reason: ${err}`;
    const newAlert = createAlert(
      "danger",
      "Error loading the page",
      errorMessage
    );
    optionalAlerts.push(newAlert);
  }
  return { domContainer, reactProps, globalReactProps, optionalAlerts };
};

// This is the temporary UI feature flag for the pin recording feature and will eventually be removed
const pinFeatureEnabled = (currentUser: string): boolean => {
  if (!currentUser) {
    return false;
  }
  const usersAllowedIn = [
    "jdaok",
    "rob",
    "iliekcomputers",
    "shivam-kapila",
    "ishaanshah",
    "mr_monkey",
    "amCap1712",
  ].map((username: string) => username.toLowerCase());
  return usersAllowedIn.includes(currentUser.toLowerCase());
};

<<<<<<< HEAD
const countWords = (str: string): number => {
  const words = str.match(/\w+/g);
  if (words === null) return 0;
  return words.length;
=======
const getListenablePin = (pinnedRecording: PinnedRecording): Listen => {
  const pinnedRecListen: Listen = {
    listened_at: 0,
    ...pinnedRecording,
  };
  return pinnedRecListen;
>>>>>>> d4b3c196
};

export {
  searchForSpotifyTrack,
  getArtistLink,
  getTrackLink,
  getPlayButton,
  formatWSMessageToListen,
  preciseTimestamp,
  getPageProps,
  searchForYoutubeTrack,
  createAlert,
  pinFeatureEnabled,
<<<<<<< HEAD
  countWords,
=======
  getListenablePin,
>>>>>>> d4b3c196
};<|MERGE_RESOLUTION|>--- conflicted
+++ resolved
@@ -373,19 +373,18 @@
   return usersAllowedIn.includes(currentUser.toLowerCase());
 };
 
-<<<<<<< HEAD
 const countWords = (str: string): number => {
   const words = str.match(/\w+/g);
   if (words === null) return 0;
   return words.length;
-=======
+};
+
 const getListenablePin = (pinnedRecording: PinnedRecording): Listen => {
   const pinnedRecListen: Listen = {
     listened_at: 0,
     ...pinnedRecording,
   };
   return pinnedRecListen;
->>>>>>> d4b3c196
 };
 
 export {
@@ -399,9 +398,6 @@
   searchForYoutubeTrack,
   createAlert,
   pinFeatureEnabled,
-<<<<<<< HEAD
   countWords,
-=======
   getListenablePin,
->>>>>>> d4b3c196
 };