--- conflicted
+++ resolved
@@ -211,12 +211,7 @@
       className,
       showUsername,
       showTimestamp,
-<<<<<<< HEAD
-      updateRecordingToPin,
       thumbnail: thumbnailOverwrite,
-=======
-      thumbnail,
->>>>>>> 76bcc123
       listenDetails,
       compact,
       feedbackComponent,
@@ -226,17 +221,7 @@
       updateFeedbackCallback,
       ...otherProps
     } = this.props;
-<<<<<<< HEAD
-    const { currentUser } = this.context;
-    const {
-      feedback,
-      isDeleted,
-      isCurrentlyPlaying,
-      thumbnailSrc,
-    } = this.state;
-=======
-    const { isCurrentlyPlaying } = this.state;
->>>>>>> 76bcc123
+    const { isCurrentlyPlaying, thumbnailSrc } = this.state;
 
     const recordingMSID = _get(
       listen,
