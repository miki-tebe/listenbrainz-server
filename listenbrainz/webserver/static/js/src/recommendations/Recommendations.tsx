/* eslint-disable jsx-a11y/anchor-is-valid,camelcase */

import * as React from "react";
import * as ReactDOM from "react-dom";
import * as Sentry from "@sentry/react";

import { get, isEqual } from "lodash";
import {
  WithAlertNotificationsInjectedProps,
  withAlertNotifications,
} from "../AlertNotificationsHOC";

import APIServiceClass from "../APIService";
import GlobalAppContext, { GlobalAppContextT } from "../GlobalAppContext";
import BrainzPlayer from "../BrainzPlayer";
import ErrorBoundary from "../ErrorBoundary";
import Loader from "../components/Loader";
import RecommendationCard from "./RecommendationCard";
import { getPageProps } from "../utils";

export type RecommendationsProps = {
  recommendations?: Array<Recommendation>;
  profileUrl?: string;
  spotify: SpotifyUser;
  youtube: YoutubeUser;
  user: ListenBrainzUser;
  webSocketsServerUrl: string;
  currentUser?: ListenBrainzUser;
} & WithAlertNotificationsInjectedProps;

export interface RecommendationsState {
  alerts: Array<Alert>;
  currentRecommendation?: Recommendation;
  direction: BrainzPlayDirection;
  recommendations: Array<Recommendation>;
  loading: boolean;
  currRecPage?: number;
  totalRecPages: number;
  recommendationFeedbackMap: RecommendationFeedbackMap;
}

export default class Recommendations extends React.Component<
  RecommendationsProps,
  RecommendationsState
> {
  static contextType = GlobalAppContext;
  declare context: React.ContextType<typeof GlobalAppContext>;

  private brainzPlayer = React.createRef<BrainzPlayer>();
  private recommendationsTable = React.createRef<HTMLTableElement>();

  private APIService!: APIServiceClass;

  private expectedRecommendationsPerPage = 25;

  constructor(props: RecommendationsProps) {
    super(props);
    this.state = {
      alerts: [],
      recommendations:
        props.recommendations?.slice(0, this.expectedRecommendationsPerPage) ||
        [],
      loading: false,
      direction: "down",
      currRecPage: 1,
      totalRecPages: props.recommendations
        ? Math.ceil(
            props.recommendations.length / this.expectedRecommendationsPerPage
          )
        : 0,
      recommendationFeedbackMap: {},
    };

    this.recommendationsTable = React.createRef();
  }

  componentDidMount(): void {
    const { user, currentUser } = this.props;
    const { currRecPage } = this.state;
    const { APIService } = this.context;
    this.APIService = APIService;
    if (currentUser?.name === user?.name) {
      this.loadFeedback();
    }
    window.history.replaceState(null, "", `?page=${currRecPage}`);
  }

  getFeedback = async () => {
    const { user, newAlert } = this.props;
    const { recommendations } = this.state;
    const recordings: string[] = [];

    if (recommendations) {
      recommendations.forEach((recommendation) => {
        const recordingMbid = get(
          recommendation,
          "track_metadata.additional_info.recording_mbid"
        );
        if (recordingMbid) {
          recordings.push(recordingMbid);
        }
      });
      try {
        const data = await this.APIService.getFeedbackForUserForRecommendations(
          user.name,
          recordings.join(",")
        );
        return data.feedback;
      } catch (error) {
        newAlert(
          "danger",
          "Playback error",
          typeof error === "object" ? error.message : error
        );
      }
    }
    return [];
  };

  loadFeedback = async () => {
    const feedback = await this.getFeedback();
    if (!feedback) {
      return;
    }
    const recommendationFeedbackMap: RecommendationFeedbackMap = {};
    feedback.forEach((fb: RecommendationFeedbackResponse) => {
      recommendationFeedbackMap[fb.recording_mbid] = fb.rating;
    });
    this.setState({ recommendationFeedbackMap });
  };

  updateFeedback = (
    recordingMbid: string,
    rating: RecommendationFeedBack | null
  ) => {
    this.setState((state) => ({
      recommendationFeedbackMap: {
        ...state.recommendationFeedbackMap,
        [recordingMbid]: rating,
      },
    }));
  };

  getFeedbackForRecordingMbid = (
    recordingMbid?: string | null
  ): RecommendationFeedBack | null => {
    const { recommendationFeedbackMap } = this.state;
    return recordingMbid
      ? get(recommendationFeedbackMap, recordingMbid, null)
      : null;
  };

  playRecommendation = (recommendation: Recommendation): void => {
    if (this.brainzPlayer.current) {
      this.brainzPlayer.current.playListen(recommendation);
    }
  };

  handleCurrentRecommendationChange = (
    recommendation: Recommendation | JSPFTrack
  ): void => {
    this.setState({ currentRecommendation: recommendation as Recommendation });
  };

  handleClickPrevious = () => {
    const { recommendations } = this.props;
    const { currRecPage } = this.state;

    if (currRecPage && currRecPage > 1) {
      this.setState({ loading: true });
      const offset = (currRecPage - 1) * this.expectedRecommendationsPerPage;
      const updatedRecPage = currRecPage - 1;
      this.setState(
        {
          recommendations:
            recommendations?.slice(
              offset - this.expectedRecommendationsPerPage,
              offset
            ) || [],
          currRecPage: updatedRecPage,
        },
        this.afterRecommendationsDisplay
      );
      window.history.pushState(null, "", `?page=${updatedRecPage}`);
    }
  };

  handleClickNext = () => {
    const { recommendations } = this.props;
    const { currRecPage, totalRecPages } = this.state;

    if (currRecPage && currRecPage < totalRecPages) {
      this.setState({ loading: true });
      const offset = currRecPage * this.expectedRecommendationsPerPage;
      const updatedRecPage = currRecPage + 1;
      this.setState(
        {
          recommendations:
            recommendations?.slice(
              offset,
              offset + this.expectedRecommendationsPerPage
            ) || [],
          currRecPage: updatedRecPage,
        },
        this.afterRecommendationsDisplay
      );
      window.history.pushState(null, "", `?page=${updatedRecPage}`);
    }
  };

  isCurrentRecommendation = (recommendation: Recommendation): boolean => {
    const { currentRecommendation } = this.state;
    return Boolean(
      currentRecommendation && isEqual(recommendation, currentRecommendation)
    );
  };

  afterRecommendationsDisplay() {
    const { user, currentUser } = this.props;
    if (currentUser?.name === user?.name) {
      this.loadFeedback();
    }
    if (this.recommendationsTable?.current) {
      this.recommendationsTable.current.scrollIntoView({ behavior: "smooth" });
    }
    this.setState({ loading: false });
  }

  render() {
    const {
      alerts,
      currentRecommendation,
      recommendations,
      loading,
      direction,
      currRecPage,
      totalRecPages,
    } = this.state;
    const {
      spotify,
      youtube,
      user,
      currentUser,

      newAlert,
    } = this.props;

    return (
      <div role="main">
        <div className="row">
          <div className="col-md-8">
            <div>
              <div
                style={{
                  height: 0,
                  position: "sticky",
                  top: "50%",
                  zIndex: 1,
                }}
              >
                <Loader isLoading={loading} />
              </div>
              <div
                id="recommendations"
                ref={this.recommendationsTable}
                style={{ opacity: loading ? "0.4" : "1" }}
              >
                {recommendations.map((recommendation) => {
                  return (
                    <RecommendationCard
                      key={`${recommendation.track_metadata?.track_name}-${recommendation.track_metadata?.additional_info?.recording_msid}-${recommendation.user_name}`}
                      currentUser={currentUser}
                      isCurrentUser={currentUser?.name === user?.name}
                      recommendation={recommendation}
                      playRecommendation={this.playRecommendation}
                      className={`${
                        this.isCurrentRecommendation(recommendation)
                          ? " current-recommendation"
                          : ""
                      }`}
                      currentFeedback={this.getFeedbackForRecordingMbid(
                        recommendation.track_metadata?.additional_info
                          ?.recording_mbid
                      )}
                      updateFeedback={this.updateFeedback}
                      newAlert={newAlert}
                    />
                  );
                })}
              </div>
              <ul className="pager" style={{ display: "flex" }}>
                <li
                  className={`previous ${
                    currRecPage && currRecPage <= 1 ? "hidden" : ""
                  }`}
                >
                  <a
                    role="button"
                    onClick={this.handleClickPrevious}
                    onKeyDown={(e) => {
                      if (e.key === "Enter") this.handleClickPrevious();
                    }}
                    tabIndex={0}
                  >
                    &larr; Previous
                  </a>
                </li>
                <li
                  className={`next ${
                    currRecPage && currRecPage >= totalRecPages ? "hidden" : ""
                  }`}
                  style={{ marginLeft: "auto" }}
                >
                  <a
                    role="button"
                    onClick={this.handleClickNext}
                    onKeyDown={(e) => {
                      if (e.key === "Enter") this.handleClickNext();
                    }}
                    tabIndex={0}
                  >
                    Next &rarr;
                  </a>
                </li>
              </ul>
            </div>

            <br />
          </div>
          <div
            className="col-md-4"
            // @ts-ignore
            // eslint-disable-next-line no-dupe-keys
            style={{ position: "-webkit-sticky", position: "sticky", top: 20 }}
          >
            <BrainzPlayer
              currentListen={currentRecommendation}
              direction={direction}
              listens={recommendations}
              newAlert={newAlert}
              onCurrentListenChange={this.handleCurrentRecommendationChange}
              ref={this.brainzPlayer}
              spotifyUser={spotify}
              youtubeUser={youtube}
            />
          </div>
        </div>
      </div>
    );
  }
}

document.addEventListener("DOMContentLoaded", () => {
<<<<<<< HEAD
  const { domContainer, reactProps, globalReactProps } = getPageProps();
  const { api_url, sentry_dsn, current_user, spotify } = globalReactProps;
  const { recommendations, user, web_sockets_server_url } = reactProps;
=======
  const domContainer = document.querySelector("#react-container");
  const propsElement = document.getElementById("react-props");
  let reactProps;
  try {
    reactProps = JSON.parse(propsElement!.innerHTML);
  } catch (err) {
    // TODO: Show error to the user and ask to reload page
  }
  const {
    api_url,
    recommendations,
    spotify,
    youtube,
    user,
    web_sockets_server_url,
    current_user,
    sentry_dsn,
  } = reactProps;
>>>>>>> 1b0711c8

  if (sentry_dsn) {
    Sentry.init({ dsn: sentry_dsn });
  }

  const apiService = new APIServiceClass(
    api_url || `${window.location.origin}/1`
  );

  const globalProps: GlobalAppContextT = {
    APIService: apiService,
    currentUser: current_user,
    spotifyAuth: spotify,
  };

  const RecommendationsWithAlertNotifications = withAlertNotifications(
    Recommendations
  );
  ReactDOM.render(
    <ErrorBoundary>
      <GlobalAppContext.Provider value={globalProps}>
        <RecommendationsWithAlertNotifications
          recommendations={recommendations}
          spotify={spotify}
          user={user}
          webSocketsServerUrl={web_sockets_server_url}
          currentUser={current_user}
          youtube={youtube}
        />
      </GlobalAppContext.Provider>
    </ErrorBoundary>,
    domContainer
  );
});<|MERGE_RESOLUTION|>--- conflicted
+++ resolved
@@ -351,30 +351,15 @@
 }
 
 document.addEventListener("DOMContentLoaded", () => {
-<<<<<<< HEAD
   const { domContainer, reactProps, globalReactProps } = getPageProps();
-  const { api_url, sentry_dsn, current_user, spotify } = globalReactProps;
-  const { recommendations, user, web_sockets_server_url } = reactProps;
-=======
-  const domContainer = document.querySelector("#react-container");
-  const propsElement = document.getElementById("react-props");
-  let reactProps;
-  try {
-    reactProps = JSON.parse(propsElement!.innerHTML);
-  } catch (err) {
-    // TODO: Show error to the user and ask to reload page
-  }
   const {
     api_url,
-    recommendations,
+    sentry_dsn,
+    current_user,
     spotify,
     youtube,
-    user,
-    web_sockets_server_url,
-    current_user,
-    sentry_dsn,
-  } = reactProps;
->>>>>>> 1b0711c8
+  } = globalReactProps;
+  const { recommendations, user, web_sockets_server_url } = reactProps;
 
   if (sentry_dsn) {
     Sentry.init({ dsn: sentry_dsn });
