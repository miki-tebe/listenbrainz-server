--- conflicted
+++ resolved
@@ -44,16 +44,9 @@
     try:
         similar_artists_df.take(1)[0]
     except IndexError as err:
-<<<<<<< HEAD
-        logging.error('{}\n{}\nNo similar artists found for top artists listened to by "{}". All the top artists are with' \
-            ' zero collaborations therefore top artists and similar artists candidate set cannot be generated' \
-            .format(type(err).__name__, str(err), user_name))
-        raise
-=======
         raise IndexError('{}\n{}\nNo similar artists found for top artists listened to by "{}". All the top artists are with' \
             ' zero collaborations therefore top artists and similar artists candidate set cannot be generated' \
             .format(type(err).__name__, str(err), user_name))
->>>>>>> 7b362fb7
     return similar_artists_df
 
 def get_top_artists_recording_ids(similar_artist_df, user_name, user_id):
@@ -101,14 +94,8 @@
     try:
         similar_artists_df.take(1)[0]
     except IndexError as err:
-<<<<<<< HEAD
-        logging.error('{}\n{}\nSimilar artists candidate set not generated for "{}" as similar artists are' \
-            ' equivalent to top artists for the user'.format(type(err).__name__, str(err), user_name))
-        raise
-=======
         raise IndexError('{}\n{}\nSimilar artists candidate set not generated for "{}" as similar artists are' \
             ' equivalent to top artists for the user'.format(type(err).__name__, str(err), user_name))
->>>>>>> 7b362fb7
     similar_artists = [row.similar_artist_name for row in similar_artists_df.collect()]
 
     if len(similar_artists) == 1:
@@ -119,14 +106,8 @@
     try:
         similar_artists_recording_ids_df.take(1)[0]
     except IndexError as err:
-<<<<<<< HEAD
-        logging.error('{}\n{}\nNo recordings found associated to artists in similar artists set. Similar artists' \
-            ' candidate set cannot be generated for "{}"'.format(type(err).__name__, str(err), user_name))
-        raise
-=======
         raise IndexError('{}\n{}\nNo recordings found associated to artists in similar artists set. Similar artists' \
             ' candidate set cannot be generated for "{}"'.format(type(err).__name__, str(err), user_name))
->>>>>>> 7b362fb7
     return similar_artists_recording_ids_df
 
 def save_candidate_sets(top_artists_candidate_set_df, similar_artists_candidate_set_df):
@@ -204,15 +185,6 @@
     ti = time()
     try:
         listenbrainz_spark.init_spark_session('Candidate_set')
-<<<<<<< HEAD
-    except AttributeError:
-        logging.info('Aborting...')
-        sys.exit(-1)
-
-    try:
-        listens_df = utils.get_listens()
-    except AttributeError:
-=======
     except Py4JJavaError as err:
         logging.error('{}\n{}\nAborting...'.format(str(err), err.java_exception))
         sys.exit(-1)
@@ -224,7 +196,6 @@
         sys.exit(-1)
     except Py4JJavaError as err:
         logging.error('{}\n{}\nAborting...'.format(str(err), err.java_exception))
->>>>>>> 7b362fb7
         sys.exit(-1)
 
     if not listens_df:
@@ -243,19 +214,11 @@
         path = os.path.join(config.HDFS_CLUSTER_URI, 'data', 'listenbrainz', 'recommendation-engine', 'dataframes')
         recordings_df = utils.read_files_from_HDFS(path + '/recordings_df.parquet')
         users_df = utils.read_files_from_HDFS(path + '/users_df.parquet')
-<<<<<<< HEAD
-    except AnalysisException:
-        logging.info('Aborting...')
-        sys.exit(-1)
-    except AttributeError:
-        logging.info('Aborting...')
-=======
     except AnalysisException as err:
         logging.error('{}\n{}\nAborting...'.format(str(err), err.stackTrace))
         sys.exit(-1)
     except Py4JJavaError as err:
         logging.error('{}\n{}\nAborting...'.format(str(err), err.java_exception))
->>>>>>> 7b362fb7
         sys.exit(-1)
 
     logging.info('Registering Dataframes...')
@@ -264,16 +227,8 @@
         utils.register_dataframe(recordings_df, 'recording')
         utils.register_dataframe(users_df, 'user')
         utils.register_dataframe(artists_relation_df, 'artists_relation')
-<<<<<<< HEAD
-    except AnalysisException:
-        logging.info('Aborting...')
-        sys.exit(-1)
-    except AttributeError:
-        logging.info('Aborting...')
-=======
-    except Py4JJavaError as err:
-        logging.error('{}\n{}\nAborting...'.format(str(err), err.java_exception))
->>>>>>> 7b362fb7
+    except Py4JJavaError as err:
+        logging.error('{}\n{}\nAborting...'.format(str(err), err.java_exception))
         sys.exit(-1)
     logging.info('Files fetched from HDFS and dataframes registered in {}s'.format('{:.2f}'.format(time() - ti)))
 
@@ -309,12 +264,8 @@
 
         try:
             similar_artists_df = get_similar_artists(top_artists_df, user_name)
-<<<<<<< HEAD
-        except IndexError:
-=======
         except IndexError as err:
             logging.error('{}\nGenrating recommendations for next user'.format(err))
->>>>>>> 7b362fb7
             continue
         except SQLException as err:
             logging.error('Candidate sets not generated for "{}"\n{}'.format(user_name, err))
@@ -323,14 +274,8 @@
         try:
             utils.register_dataframe(similar_artists_df, 'similar_artist')
             utils.register_dataframe(top_artists_df, 'top_artist')
-<<<<<<< HEAD
-        except AnalysisException:
-            continue
-        except AttributeError:
-=======
         except Py4JJavaError as err:
             logging.error('{}\n{}'.format(str(err), err.java_exception))
->>>>>>> 7b362fb7
             continue
 
         try:
@@ -344,12 +289,8 @@
         try:
             similar_artists_recording_ids_df = get_similar_artists_recording_ids(similar_artists_df, top_artists_df,
                 user_name, user_id)
-<<<<<<< HEAD
-        except IndexError:
-=======
         except IndexError as err:
             logging.error('{}\nGenrating recommendations for next user'.format(err))
->>>>>>> 7b362fb7
             continue
         except SQLException as err:
             logging.error('Candidate sets could not be generated for "{}"\n{}'.format(user_name, err))
@@ -364,13 +305,8 @@
 
     try:
         save_candidate_sets(top_artists_candidate_set_df, similar_artists_candidate_set_df)
-<<<<<<< HEAD
-    except Py4JJavaError:
-        logging.error('Aborting...')
-=======
-    except Py4JJavaError as err:
-        logging.error('{}\n{}\nAborting...'.format(str(err), err.java_exception))
->>>>>>> 7b362fb7
+    except Py4JJavaError as err:
+        logging.error('{}\n{}\nAborting...'.format(str(err), err.java_exception))
         sys.exit(-1)
 
     if SAVE_CANDIDATE_HTML:
