from py4j.protocol import Py4JJavaError

from pyspark import SparkContext
from pyspark.sql import SparkSession, SQLContext

session = None
context = None
sql_context = None

def init_spark_session(app_name):
    """ Initializes a Spark Session with the given application name.

        Args:
            app_name (str): Name of the Spark application. This will also occur in the Spark UI.
    """
    global session, context, sql_context
    try:
        session = SparkSession \
                .builder \
                .appName(app_name) \
                .config("spark.hadoop.dfs.client.use.datanode.hostname", "true") \
                .config("spark.hadoop.dfs.datanode.use.datanode.hostname", "true") \
                .getOrCreate()
        context = session.sparkContext
        context.setLogLevel("ERROR")
        sql_context = SQLContext(context)
<<<<<<< HEAD
    except AttributeError as err:
        logging.error('Cannot initialize Spark session "{}": {} \n{}'.format(app_name, type(err).__name__, str(err)))
        raise
=======
    except Py4JJavaError as err:
        raise Py4JJavaError('Cannot initialize Spark session "{}": {}\n'.format(app_name, type(err).__name__),
            err.java_exception)
>>>>>>> 7b362fb7
<|MERGE_RESOLUTION|>--- conflicted
+++ resolved
@@ -24,12 +24,6 @@
         context = session.sparkContext
         context.setLogLevel("ERROR")
         sql_context = SQLContext(context)
-<<<<<<< HEAD
-    except AttributeError as err:
-        logging.error('Cannot initialize Spark session "{}": {} \n{}'.format(app_name, type(err).__name__, str(err)))
-        raise
-=======
     except Py4JJavaError as err:
         raise Py4JJavaError('Cannot initialize Spark session "{}": {}\n'.format(app_name, type(err).__name__),
-            err.java_exception)
->>>>>>> 7b362fb7
+            err.java_exception)